Pod::Spec.new do |s|
  s.name         = "DatadogSDKCrashReporting"
  s.module_name  = "DatadogCrashReporting"
<<<<<<< HEAD
  s.version      = "1.7.1"
=======
  s.version      = "1.8.0-beta1"
>>>>>>> 3d4f6f20
  s.summary      = "Official Datadog Crash Reporting SDK for iOS."
  
  s.homepage     = "https://www.datadoghq.com"
  s.social_media_url   = "https://twitter.com/datadoghq"

  s.license            = { :type => "Apache", :file => 'LICENSE' }
  s.authors            = { 
    "Maciek Grzybowski" => "maciek.grzybowski@datadoghq.com",
    "Mert Buran" => "mert.buran@datadoghq.com",
    "Maxime Epain" => "maxime.epain@datadoghq.com"
  }

  s.swift_version      = '5.1'
  s.ios.deployment_target = '11.0'

  s.source = { :git => 'https://github.com/DataDog/dd-sdk-ios.git', :tag => s.version.to_s }
  s.static_framework = true

  s.source_files = "Sources/DatadogCrashReporting/**/*.swift"
<<<<<<< HEAD
  s.dependency 'DatadogSDK', '1.7.1'
=======
  s.dependency 'DatadogSDK', '1.8.0-beta1'
>>>>>>> 3d4f6f20
  s.dependency 'PLCrashReporter', '~> 1.10.0'
end<|MERGE_RESOLUTION|>--- conflicted
+++ resolved
@@ -1,11 +1,7 @@
 Pod::Spec.new do |s|
   s.name         = "DatadogSDKCrashReporting"
   s.module_name  = "DatadogCrashReporting"
-<<<<<<< HEAD
-  s.version      = "1.7.1"
-=======
   s.version      = "1.8.0-beta1"
->>>>>>> 3d4f6f20
   s.summary      = "Official Datadog Crash Reporting SDK for iOS."
   
   s.homepage     = "https://www.datadoghq.com"
@@ -25,10 +21,6 @@
   s.static_framework = true
 
   s.source_files = "Sources/DatadogCrashReporting/**/*.swift"
-<<<<<<< HEAD
-  s.dependency 'DatadogSDK', '1.7.1'
-=======
   s.dependency 'DatadogSDK', '1.8.0-beta1'
->>>>>>> 3d4f6f20
   s.dependency 'PLCrashReporter', '~> 1.10.0'
 end