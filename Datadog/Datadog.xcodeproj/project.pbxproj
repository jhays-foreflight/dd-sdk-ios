// !$*UTF8*$!
{
	archiveVersion = 1;
	classes = {
	};
	objectVersion = 52;
	objects = {

/* Begin PBXBuildFile section */
		61133B8C242393DE00786299 /* Datadog.framework in Frameworks */ = {isa = PBXBuildFile; fileRef = 61133B82242393DE00786299 /* Datadog.framework */; };
		61133B93242393DE00786299 /* Datadog.h in Headers */ = {isa = PBXBuildFile; fileRef = 61133B85242393DE00786299 /* Datadog.h */; settings = {ATTRIBUTES = (Public, ); }; };
		61133BCA2423979B00786299 /* EncodableValue.swift in Sources */ = {isa = PBXBuildFile; fileRef = 61133BA02423979B00786299 /* EncodableValue.swift */; };
		61133BCB2423979B00786299 /* CarrierInfoProvider.swift in Sources */ = {isa = PBXBuildFile; fileRef = 61133BA22423979B00786299 /* CarrierInfoProvider.swift */; };
		61133BCC2423979B00786299 /* MobileDevice.swift in Sources */ = {isa = PBXBuildFile; fileRef = 61133BA32423979B00786299 /* MobileDevice.swift */; };
		61133BCD2423979B00786299 /* NetworkConnectionInfoProvider.swift in Sources */ = {isa = PBXBuildFile; fileRef = 61133BA42423979B00786299 /* NetworkConnectionInfoProvider.swift */; };
		61133BCE2423979B00786299 /* BatteryStatusProvider.swift in Sources */ = {isa = PBXBuildFile; fileRef = 61133BA52423979B00786299 /* BatteryStatusProvider.swift */; };
		61133BCF2423979B00786299 /* FileWriter.swift in Sources */ = {isa = PBXBuildFile; fileRef = 61133BA72423979B00786299 /* FileWriter.swift */; };
		61133BD02423979B00786299 /* DateProvider.swift in Sources */ = {isa = PBXBuildFile; fileRef = 61133BA82423979B00786299 /* DateProvider.swift */; };
		61133BD12423979B00786299 /* FilesOrchestrator.swift in Sources */ = {isa = PBXBuildFile; fileRef = 61133BA92423979B00786299 /* FilesOrchestrator.swift */; };
		61133BD22423979B00786299 /* Directory.swift in Sources */ = {isa = PBXBuildFile; fileRef = 61133BAB2423979B00786299 /* Directory.swift */; };
		61133BD32423979B00786299 /* File.swift in Sources */ = {isa = PBXBuildFile; fileRef = 61133BAC2423979B00786299 /* File.swift */; };
		61133BD42423979B00786299 /* FileReader.swift in Sources */ = {isa = PBXBuildFile; fileRef = 61133BAD2423979B00786299 /* FileReader.swift */; };
		61133BD52423979B00786299 /* DataUploadConditions.swift in Sources */ = {isa = PBXBuildFile; fileRef = 61133BAF2423979B00786299 /* DataUploadConditions.swift */; };
		61133BD62423979B00786299 /* DataUploader.swift in Sources */ = {isa = PBXBuildFile; fileRef = 61133BB02423979B00786299 /* DataUploader.swift */; };
		61133BD72423979B00786299 /* DataUploadWorker.swift in Sources */ = {isa = PBXBuildFile; fileRef = 61133BB12423979B00786299 /* DataUploadWorker.swift */; };
		61133BD82423979B00786299 /* HTTPClient.swift in Sources */ = {isa = PBXBuildFile; fileRef = 61133BB22423979B00786299 /* HTTPClient.swift */; };
		61133BD92423979B00786299 /* DataUploadDelay.swift in Sources */ = {isa = PBXBuildFile; fileRef = 61133BB32423979B00786299 /* DataUploadDelay.swift */; };
		61133BDA2423979B00786299 /* HTTPHeaders.swift in Sources */ = {isa = PBXBuildFile; fileRef = 61133BB42423979B00786299 /* HTTPHeaders.swift */; };
		61133BDB2423979B00786299 /* DatadogConfiguration.swift in Sources */ = {isa = PBXBuildFile; fileRef = 61133BB52423979B00786299 /* DatadogConfiguration.swift */; };
		61133BDC2423979B00786299 /* Logger.swift in Sources */ = {isa = PBXBuildFile; fileRef = 61133BB62423979B00786299 /* Logger.swift */; };
		61133BDD2423979B00786299 /* InternalLoggers.swift in Sources */ = {isa = PBXBuildFile; fileRef = 61133BB82423979B00786299 /* InternalLoggers.swift */; };
		61133BDE2423979B00786299 /* CompilationConditions.swift in Sources */ = {isa = PBXBuildFile; fileRef = 61133BB92423979B00786299 /* CompilationConditions.swift */; };
		61133BDF2423979B00786299 /* SwiftExtensions.swift in Sources */ = {isa = PBXBuildFile; fileRef = 61133BBA2423979B00786299 /* SwiftExtensions.swift */; };
		61133BE02423979B00786299 /* Datadog.swift in Sources */ = {isa = PBXBuildFile; fileRef = 61133BBB2423979B00786299 /* Datadog.swift */; };
		61133BE32423979B00786299 /* UserInfo.swift in Sources */ = {isa = PBXBuildFile; fileRef = 61133BC02423979B00786299 /* UserInfo.swift */; };
		61133BE42423979B00786299 /* LogEncoder.swift in Sources */ = {isa = PBXBuildFile; fileRef = 61133BC22423979B00786299 /* LogEncoder.swift */; };
		61133BE52423979B00786299 /* LogBuilder.swift in Sources */ = {isa = PBXBuildFile; fileRef = 61133BC32423979B00786299 /* LogBuilder.swift */; };
		61133BE62423979B00786299 /* LogSanitizer.swift in Sources */ = {isa = PBXBuildFile; fileRef = 61133BC42423979B00786299 /* LogSanitizer.swift */; };
		61133BE72423979B00786299 /* LogUtilityOutputs.swift in Sources */ = {isa = PBXBuildFile; fileRef = 61133BC62423979B00786299 /* LogUtilityOutputs.swift */; };
		61133BE82423979B00786299 /* LogFileOutput.swift in Sources */ = {isa = PBXBuildFile; fileRef = 61133BC72423979B00786299 /* LogFileOutput.swift */; };
		61133BE92423979B00786299 /* LogOutput.swift in Sources */ = {isa = PBXBuildFile; fileRef = 61133BC82423979B00786299 /* LogOutput.swift */; };
		61133BEA2423979B00786299 /* LogConsoleOutput.swift in Sources */ = {isa = PBXBuildFile; fileRef = 61133BC92423979B00786299 /* LogConsoleOutput.swift */; };
		61133C00242397DA00786299 /* DatadogObjc.h in Headers */ = {isa = PBXBuildFile; fileRef = 61133BF2242397DA00786299 /* DatadogObjc.h */; settings = {ATTRIBUTES = (Public, ); }; };
		61133C0E2423983800786299 /* Datadog+objc.swift in Sources */ = {isa = PBXBuildFile; fileRef = 61133C092423983800786299 /* Datadog+objc.swift */; };
		61133C0F2423983800786299 /* AnyEncodable.swift in Sources */ = {isa = PBXBuildFile; fileRef = 61133C0B2423983800786299 /* AnyEncodable.swift */; };
		61133C102423983800786299 /* Logger+objc.swift in Sources */ = {isa = PBXBuildFile; fileRef = 61133C0C2423983800786299 /* Logger+objc.swift */; };
		61133C112423983800786299 /* DatadogConfiguration+objc.swift in Sources */ = {isa = PBXBuildFile; fileRef = 61133C0D2423983800786299 /* DatadogConfiguration+objc.swift */; };
		61133C482423990D00786299 /* DDDatadogTests.swift in Sources */ = {isa = PBXBuildFile; fileRef = 61133C142423990D00786299 /* DDDatadogTests.swift */; };
		61133C492423990D00786299 /* DDLoggerBuilderTests.swift in Sources */ = {isa = PBXBuildFile; fileRef = 61133C152423990D00786299 /* DDLoggerBuilderTests.swift */; };
		61133C4A2423990D00786299 /* DDConfigurationTests.swift in Sources */ = {isa = PBXBuildFile; fileRef = 61133C162423990D00786299 /* DDConfigurationTests.swift */; };
		61133C4B2423990D00786299 /* DDLoggerTests.swift in Sources */ = {isa = PBXBuildFile; fileRef = 61133C172423990D00786299 /* DDLoggerTests.swift */; };
		61133C4D2423990D00786299 /* CoreTelephonyMocks.swift in Sources */ = {isa = PBXBuildFile; fileRef = 61133C1B2423990D00786299 /* CoreTelephonyMocks.swift */; };
		61133C4E2423990D00786299 /* UIKitMocks.swift in Sources */ = {isa = PBXBuildFile; fileRef = 61133C1C2423990D00786299 /* UIKitMocks.swift */; };
		61133C522423990D00786299 /* FoundationMocks.swift in Sources */ = {isa = PBXBuildFile; fileRef = 61133C202423990D00786299 /* FoundationMocks.swift */; };
		61133C532423990D00786299 /* MobileDeviceTests.swift in Sources */ = {isa = PBXBuildFile; fileRef = 61133C232423990D00786299 /* MobileDeviceTests.swift */; };
		61133C542423990D00786299 /* NetworkConnectionInfoProviderTests.swift in Sources */ = {isa = PBXBuildFile; fileRef = 61133C242423990D00786299 /* NetworkConnectionInfoProviderTests.swift */; };
		61133C552423990D00786299 /* BatteryStatusProviderTests.swift in Sources */ = {isa = PBXBuildFile; fileRef = 61133C252423990D00786299 /* BatteryStatusProviderTests.swift */; };
		61133C562423990D00786299 /* CarrierInfoProviderTests.swift in Sources */ = {isa = PBXBuildFile; fileRef = 61133C262423990D00786299 /* CarrierInfoProviderTests.swift */; };
		61133C572423990D00786299 /* FileReaderTests.swift in Sources */ = {isa = PBXBuildFile; fileRef = 61133C282423990D00786299 /* FileReaderTests.swift */; };
		61133C582423990D00786299 /* FileWriterTests.swift in Sources */ = {isa = PBXBuildFile; fileRef = 61133C292423990D00786299 /* FileWriterTests.swift */; };
		61133C592423990D00786299 /* FilesOrchestratorTests.swift in Sources */ = {isa = PBXBuildFile; fileRef = 61133C2A2423990D00786299 /* FilesOrchestratorTests.swift */; };
		61133C5A2423990D00786299 /* FileTests.swift in Sources */ = {isa = PBXBuildFile; fileRef = 61133C2C2423990D00786299 /* FileTests.swift */; };
		61133C5B2423990D00786299 /* DirectoryTests.swift in Sources */ = {isa = PBXBuildFile; fileRef = 61133C2D2423990D00786299 /* DirectoryTests.swift */; };
		61133C5C2423990D00786299 /* DataUploadWorkerTests.swift in Sources */ = {isa = PBXBuildFile; fileRef = 61133C2F2423990D00786299 /* DataUploadWorkerTests.swift */; };
		61133C5D2423990D00786299 /* DataUploadConditionsTests.swift in Sources */ = {isa = PBXBuildFile; fileRef = 61133C302423990D00786299 /* DataUploadConditionsTests.swift */; };
		61133C5E2423990D00786299 /* LogsUploadDelayTests.swift in Sources */ = {isa = PBXBuildFile; fileRef = 61133C312423990D00786299 /* LogsUploadDelayTests.swift */; };
		61133C5F2423990D00786299 /* DataUploaderTests.swift in Sources */ = {isa = PBXBuildFile; fileRef = 61133C322423990D00786299 /* DataUploaderTests.swift */; };
		61133C602423990D00786299 /* HTTPHeadersTests.swift in Sources */ = {isa = PBXBuildFile; fileRef = 61133C332423990D00786299 /* HTTPHeadersTests.swift */; };
		61133C612423990D00786299 /* HTTPClientTests.swift in Sources */ = {isa = PBXBuildFile; fileRef = 61133C342423990D00786299 /* HTTPClientTests.swift */; };
		61133C622423990D00786299 /* InternalLoggersTests.swift in Sources */ = {isa = PBXBuildFile; fileRef = 61133C362423990D00786299 /* InternalLoggersTests.swift */; };
		61133C642423990D00786299 /* LoggerTests.swift in Sources */ = {isa = PBXBuildFile; fileRef = 61133C382423990D00786299 /* LoggerTests.swift */; };
		61133C652423990D00786299 /* LogBuilderTests.swift in Sources */ = {isa = PBXBuildFile; fileRef = 61133C3B2423990D00786299 /* LogBuilderTests.swift */; };
		61133C662423990D00786299 /* LogSanitizerTests.swift in Sources */ = {isa = PBXBuildFile; fileRef = 61133C3C2423990D00786299 /* LogSanitizerTests.swift */; };
		61133C672423990D00786299 /* LogConsoleOutputTests.swift in Sources */ = {isa = PBXBuildFile; fileRef = 61133C3E2423990D00786299 /* LogConsoleOutputTests.swift */; };
		61133C682423990D00786299 /* LogUtilityOutputsTests.swift in Sources */ = {isa = PBXBuildFile; fileRef = 61133C3F2423990D00786299 /* LogUtilityOutputsTests.swift */; };
		61133C692423990D00786299 /* LogFileOutputTests.swift in Sources */ = {isa = PBXBuildFile; fileRef = 61133C402423990D00786299 /* LogFileOutputTests.swift */; };
		61133C6A2423990D00786299 /* DatadogTests.swift in Sources */ = {isa = PBXBuildFile; fileRef = 61133C412423990D00786299 /* DatadogTests.swift */; };
		61133C6B2423990D00786299 /* LogMatcher.swift in Sources */ = {isa = PBXBuildFile; fileRef = 61133C432423990D00786299 /* LogMatcher.swift */; };
		61133C6C2423990D00786299 /* SwiftExtensions.swift in Sources */ = {isa = PBXBuildFile; fileRef = 61133C452423990D00786299 /* SwiftExtensions.swift */; };
		61133C6D2423990D00786299 /* TestsDirectory.swift in Sources */ = {isa = PBXBuildFile; fileRef = 61133C462423990D00786299 /* TestsDirectory.swift */; };
		61133C6E2423990D00786299 /* DatadogExtensions.swift in Sources */ = {isa = PBXBuildFile; fileRef = 61133C472423990D00786299 /* DatadogExtensions.swift */; };
		61133C702423993200786299 /* Datadog.framework in Frameworks */ = {isa = PBXBuildFile; fileRef = 61133B82242393DE00786299 /* Datadog.framework */; };
		61216276247D1CD700AC5D67 /* LoggingForTracingAdapter.swift in Sources */ = {isa = PBXBuildFile; fileRef = 61216275247D1CD700AC5D67 /* LoggingForTracingAdapter.swift */; };
		6121627C247D220500AC5D67 /* LoggingForTracingAdapterTests.swift in Sources */ = {isa = PBXBuildFile; fileRef = 61216279247D21FE00AC5D67 /* LoggingForTracingAdapterTests.swift */; };
		612983CD2449E62E00D4424B /* LoggingFeature.swift in Sources */ = {isa = PBXBuildFile; fileRef = 612983CC2449E62E00D4424B /* LoggingFeature.swift */; };
		6132BF4224A38D2400D7BD17 /* OTTracer+objc.swift in Sources */ = {isa = PBXBuildFile; fileRef = 6132BF4124A38D2400D7BD17 /* OTTracer+objc.swift */; };
		6132BF4424A3AAD700D7BD17 /* OTGlobal+objc.swift in Sources */ = {isa = PBXBuildFile; fileRef = 6132BF4324A3AAD700D7BD17 /* OTGlobal+objc.swift */; };
		6132BF4724A498D800D7BD17 /* DDSpan+objc.swift in Sources */ = {isa = PBXBuildFile; fileRef = 6132BF4624A498D800D7BD17 /* DDSpan+objc.swift */; };
		6132BF4924A49B6800D7BD17 /* DDSpanContext+objc.swift in Sources */ = {isa = PBXBuildFile; fileRef = 6132BF4824A49B6800D7BD17 /* DDSpanContext+objc.swift */; };
		6132BF4C24A49C8F00D7BD17 /* HTTPHeadersWriter+objc.swift in Sources */ = {isa = PBXBuildFile; fileRef = 6132BF4B24A49C8F00D7BD17 /* HTTPHeadersWriter+objc.swift */; };
		6132BF4E24A49D5400D7BD17 /* OTNoop.swift in Sources */ = {isa = PBXBuildFile; fileRef = 6132BF4D24A49D5400D7BD17 /* OTNoop.swift */; };
		6132BF5124A49F7400D7BD17 /* Casting.swift in Sources */ = {isa = PBXBuildFile; fileRef = 6132BF5024A49F7400D7BD17 /* Casting.swift */; };
		61345613244756E300E7DA6B /* PerformancePresetTests.swift in Sources */ = {isa = PBXBuildFile; fileRef = 61345612244756E300E7DA6B /* PerformancePresetTests.swift */; };
		61363D9D24D999F70084CD6F /* DDError.swift in Sources */ = {isa = PBXBuildFile; fileRef = 61363D9C24D999F70084CD6F /* DDError.swift */; };
		61363D9F24D99BAA0084CD6F /* DDErrorTests.swift in Sources */ = {isa = PBXBuildFile; fileRef = 61363D9E24D99BAA0084CD6F /* DDErrorTests.swift */; };
		61441C0524616DE9003D8BB8 /* AppDelegate.swift in Sources */ = {isa = PBXBuildFile; fileRef = 61441C0424616DE9003D8BB8 /* AppDelegate.swift */; };
		61441C0C24616DE9003D8BB8 /* Main.storyboard in Resources */ = {isa = PBXBuildFile; fileRef = 61441C0A24616DE9003D8BB8 /* Main.storyboard */; };
		61441C0E24616DEC003D8BB8 /* Assets.xcassets in Resources */ = {isa = PBXBuildFile; fileRef = 61441C0D24616DEC003D8BB8 /* Assets.xcassets */; };
		61441C1124616DEC003D8BB8 /* LaunchScreen.storyboard in Resources */ = {isa = PBXBuildFile; fileRef = 61441C0F24616DEC003D8BB8 /* LaunchScreen.storyboard */; };
		61441C4024617013003D8BB8 /* IntegrationTests.swift in Sources */ = {isa = PBXBuildFile; fileRef = 61441C3B24617013003D8BB8 /* IntegrationTests.swift */; };
		61441C4124617013003D8BB8 /* LoggingIntegrationTests.swift in Sources */ = {isa = PBXBuildFile; fileRef = 61441C3C24617013003D8BB8 /* LoggingIntegrationTests.swift */; };
		61441C44246174CE003D8BB8 /* HTTPServerMock in Frameworks */ = {isa = PBXBuildFile; productRef = 61441C43246174CE003D8BB8 /* HTTPServerMock */; };
		61441C4924618052003D8BB8 /* JSONDataMatcher.swift in Sources */ = {isa = PBXBuildFile; fileRef = 61E45BE624519A3700F2C652 /* JSONDataMatcher.swift */; };
		61441C4A24618052003D8BB8 /* LogMatcher.swift in Sources */ = {isa = PBXBuildFile; fileRef = 61133C432423990D00786299 /* LogMatcher.swift */; };
		61441C4B24618052003D8BB8 /* SpanMatcher.swift in Sources */ = {isa = PBXBuildFile; fileRef = 61E45ED02451A8730061DAC7 /* SpanMatcher.swift */; };
		61441C4E24619498003D8BB8 /* Datadog.framework in ⚙️ Embed Framework Dependencies */ = {isa = PBXBuildFile; fileRef = 61133B82242393DE00786299 /* Datadog.framework */; settings = {ATTRIBUTES = (CodeSignOnCopy, RemoveHeadersOnCopy, ); }; };
		61441C6D24619FE4003D8BB8 /* Datadog.framework in Frameworks */ = {isa = PBXBuildFile; fileRef = 61133B82242393DE00786299 /* Datadog.framework */; platformFilter = ios; };
		61441C7A2461A204003D8BB8 /* LoggingBenchmarkTests.swift in Sources */ = {isa = PBXBuildFile; fileRef = 61441C782461A204003D8BB8 /* LoggingBenchmarkTests.swift */; };
		61441C7B2461A204003D8BB8 /* LoggingStorageBenchmarkTests.swift in Sources */ = {isa = PBXBuildFile; fileRef = 61441C792461A204003D8BB8 /* LoggingStorageBenchmarkTests.swift */; };
		61441C7C2461A244003D8BB8 /* TestsDirectory.swift in Sources */ = {isa = PBXBuildFile; fileRef = 61133C462423990D00786299 /* TestsDirectory.swift */; };
		61441C952461A649003D8BB8 /* ConsoleOutputInterceptor.swift in Sources */ = {isa = PBXBuildFile; fileRef = 61441C902461A648003D8BB8 /* ConsoleOutputInterceptor.swift */; };
		61441C962461A649003D8BB8 /* UIButton+Disabling.swift in Sources */ = {isa = PBXBuildFile; fileRef = 61441C912461A648003D8BB8 /* UIButton+Disabling.swift */; };
		61441C972461A649003D8BB8 /* UIViewController+KeyboardControlling.swift in Sources */ = {isa = PBXBuildFile; fileRef = 61441C922461A648003D8BB8 /* UIViewController+KeyboardControlling.swift */; };
		61441C982461A649003D8BB8 /* DebugTracingViewController.swift in Sources */ = {isa = PBXBuildFile; fileRef = 61441C932461A649003D8BB8 /* DebugTracingViewController.swift */; };
		61441C992461A649003D8BB8 /* DebugLoggingViewController.swift in Sources */ = {isa = PBXBuildFile; fileRef = 61441C942461A649003D8BB8 /* DebugLoggingViewController.swift */; };
		61441C9D2461A796003D8BB8 /* AppConfig.swift in Sources */ = {isa = PBXBuildFile; fileRef = 61441C9C2461A796003D8BB8 /* AppConfig.swift */; };
		614872772485067300E3EBDB /* SpanTagsReducer.swift in Sources */ = {isa = PBXBuildFile; fileRef = 614872762485067300E3EBDB /* SpanTagsReducer.swift */; };
		61494CB124C839460082C633 /* RUMResourceScope.swift in Sources */ = {isa = PBXBuildFile; fileRef = 61494CB024C839460082C633 /* RUMResourceScope.swift */; };
		61494CB524C864680082C633 /* RUMResourceScopeTests.swift in Sources */ = {isa = PBXBuildFile; fileRef = 61494CB424C864680082C633 /* RUMResourceScopeTests.swift */; };
		61494CBA24CB126F0082C633 /* RUMUserActionScope.swift in Sources */ = {isa = PBXBuildFile; fileRef = 61494CB924CB126F0082C633 /* RUMUserActionScope.swift */; };
		614E9EB3244719FA007EE3E1 /* BundleType.swift in Sources */ = {isa = PBXBuildFile; fileRef = 614E9EB2244719FA007EE3E1 /* BundleType.swift */; };
<<<<<<< HEAD
		6156CB8E24DDA1B5008CB2B2 /* RUMContextProvider.swift in Sources */ = {isa = PBXBuildFile; fileRef = 6156CB8D24DDA1B5008CB2B2 /* RUMContextProvider.swift */; };
		6156CB9024DDA8BE008CB2B2 /* RUMCurrentContext.swift in Sources */ = {isa = PBXBuildFile; fileRef = 6156CB8F24DDA8BE008CB2B2 /* RUMCurrentContext.swift */; };
		6156CB9324DDAA34008CB2B2 /* RUMCurrentContextTests.swift in Sources */ = {isa = PBXBuildFile; fileRef = 6156CB9224DDAA34008CB2B2 /* RUMCurrentContextTests.swift */; };
=======
		6152C83E24BE1C91006A1679 /* HTTPServerMock in Frameworks */ = {isa = PBXBuildFile; productRef = 6152C83D24BE1C91006A1679 /* HTTPServerMock */; };
		6152C84024BE1CC8006A1679 /* DataUploaderBenchmarkTests.swift in Sources */ = {isa = PBXBuildFile; fileRef = 6152C83F24BE1CC8006A1679 /* DataUploaderBenchmarkTests.swift */; };
>>>>>>> a240fc23
		61570005246AADFA00E96950 /* DatadogObjc.framework in Frameworks */ = {isa = PBXBuildFile; fileRef = 61133BF0242397DA00786299 /* DatadogObjc.framework */; };
		61570006246AAE5E00E96950 /* DatadogObjc.framework in ⚙️ Embed Framework Dependencies */ = {isa = PBXBuildFile; fileRef = 61133BF0242397DA00786299 /* DatadogObjc.framework */; settings = {ATTRIBUTES = (CodeSignOnCopy, RemoveHeadersOnCopy, ); }; };
		61570007246AAED100E96950 /* DatadogObjc.framework in Frameworks */ = {isa = PBXBuildFile; fileRef = 61133BF0242397DA00786299 /* DatadogObjc.framework */; };
		615A4A8324A3431600233986 /* Tracer+objc.swift in Sources */ = {isa = PBXBuildFile; fileRef = 615A4A8224A3431600233986 /* Tracer+objc.swift */; };
		615A4A8524A3445700233986 /* TracerConfiguration+objc.swift in Sources */ = {isa = PBXBuildFile; fileRef = 615A4A8424A3445700233986 /* TracerConfiguration+objc.swift */; };
		615A4A8724A3452800233986 /* DDTracerConfigurationTests.swift in Sources */ = {isa = PBXBuildFile; fileRef = 615A4A8624A3452800233986 /* DDTracerConfigurationTests.swift */; };
		615A4A8924A34FD700233986 /* DDTracerTests.swift in Sources */ = {isa = PBXBuildFile; fileRef = 615A4A8824A34FD700233986 /* DDTracerTests.swift */; };
		615A4A8B24A3568900233986 /* OTSpan+objc.swift in Sources */ = {isa = PBXBuildFile; fileRef = 615A4A8A24A3568900233986 /* OTSpan+objc.swift */; };
		615A4A8D24A356A000233986 /* OTSpanContext+objc.swift in Sources */ = {isa = PBXBuildFile; fileRef = 615A4A8C24A356A000233986 /* OTSpanContext+objc.swift */; };
		617B953D24BF4D8F00E6F443 /* RUMMonitorTests.swift in Sources */ = {isa = PBXBuildFile; fileRef = 617B953C24BF4D8F00E6F443 /* RUMMonitorTests.swift */; };
		617B954024BF4DB300E6F443 /* RUMApplicationScopeTests.swift in Sources */ = {isa = PBXBuildFile; fileRef = 617B953F24BF4DB300E6F443 /* RUMApplicationScopeTests.swift */; };
		617B954224BF4E7600E6F443 /* RUMMonitorConfigurationTests.swift in Sources */ = {isa = PBXBuildFile; fileRef = 617B954124BF4E7600E6F443 /* RUMMonitorConfigurationTests.swift */; };
		617CD0DD24CEDDD300B0B557 /* RUMUserActionScopeTests.swift in Sources */ = {isa = PBXBuildFile; fileRef = 617CD0DC24CEDDD300B0B557 /* RUMUserActionScopeTests.swift */; };
		617CEB392456BC3A00AD4669 /* TracingUUID.swift in Sources */ = {isa = PBXBuildFile; fileRef = 617CEB382456BC3A00AD4669 /* TracingUUID.swift */; };
		618715F724DC0CDE00FC0F69 /* RUMCommandTests.swift in Sources */ = {isa = PBXBuildFile; fileRef = 618715F624DC0CDE00FC0F69 /* RUMCommandTests.swift */; };
		618715F924DC13A100FC0F69 /* RUMDataModelsMapping.swift in Sources */ = {isa = PBXBuildFile; fileRef = 618715F824DC13A100FC0F69 /* RUMDataModelsMapping.swift */; };
		618715FC24DC5F0800FC0F69 /* RUMDataModelsMappingTests.swift in Sources */ = {isa = PBXBuildFile; fileRef = 618715FB24DC5F0800FC0F69 /* RUMDataModelsMappingTests.swift */; };
		618C365F248E85B400520CDE /* DateFormattingTests.swift in Sources */ = {isa = PBXBuildFile; fileRef = 618C365E248E85B400520CDE /* DateFormattingTests.swift */; };
		618DCFD724C7265300589570 /* RUMUUID.swift in Sources */ = {isa = PBXBuildFile; fileRef = 618DCFD624C7265300589570 /* RUMUUID.swift */; };
		618DCFD924C7269500589570 /* RUMUUIDGenerator.swift in Sources */ = {isa = PBXBuildFile; fileRef = 618DCFD824C7269500589570 /* RUMUUIDGenerator.swift */; };
		618DCFDF24C75FD300589570 /* RUMScopeTests.swift in Sources */ = {isa = PBXBuildFile; fileRef = 618DCFDE24C75FD300589570 /* RUMScopeTests.swift */; };
		618DCFE124C766F500589570 /* SendRUMFixture2ViewController.swift in Sources */ = {isa = PBXBuildFile; fileRef = 618DCFE024C766F500589570 /* SendRUMFixture2ViewController.swift */; };
		618DCFE324C766FB00589570 /* SendRUMFixture3ViewController.swift in Sources */ = {isa = PBXBuildFile; fileRef = 618DCFE224C766FB00589570 /* SendRUMFixture3ViewController.swift */; };
		6198D27124C6E3B700493501 /* RUMViewScopeTests.swift in Sources */ = {isa = PBXBuildFile; fileRef = 6198D27024C6E3B700493501 /* RUMViewScopeTests.swift */; };
		61AD4E182451C7FF006E34EA /* TracingFeatureMocks.swift in Sources */ = {isa = PBXBuildFile; fileRef = 61AD4E172451C7FF006E34EA /* TracingFeatureMocks.swift */; };
		61AD4E3824531500006E34EA /* DataFormat.swift in Sources */ = {isa = PBXBuildFile; fileRef = 61AD4E3724531500006E34EA /* DataFormat.swift */; };
		61AD4E3A24534075006E34EA /* TracingFeatureTests.swift in Sources */ = {isa = PBXBuildFile; fileRef = 61AD4E3924534075006E34EA /* TracingFeatureTests.swift */; };
		61B558CF2469561C001460D3 /* LoggerBuilderTests.swift in Sources */ = {isa = PBXBuildFile; fileRef = 61B558CE2469561C001460D3 /* LoggerBuilderTests.swift */; };
		61B558D42469CDD8001460D3 /* TracingUUIDGeneratorTests.swift in Sources */ = {isa = PBXBuildFile; fileRef = 61B558D32469CDD8001460D3 /* TracingUUIDGeneratorTests.swift */; };
		61B9ED1C2461E12000C0DCFF /* SendLogsFixtureViewController.swift in Sources */ = {isa = PBXBuildFile; fileRef = 61B9ED1A2461E12000C0DCFF /* SendLogsFixtureViewController.swift */; };
		61B9ED1D2461E12000C0DCFF /* SendTracesFixtureViewController.swift in Sources */ = {isa = PBXBuildFile; fileRef = 61B9ED1B2461E12000C0DCFF /* SendTracesFixtureViewController.swift */; };
		61B9ED1F2461E57700C0DCFF /* UITestsHelpers.swift in Sources */ = {isa = PBXBuildFile; fileRef = 61B9ED1E2461E57700C0DCFF /* UITestsHelpers.swift */; };
		61B9ED212462089600C0DCFF /* TracingIntegrationTests.swift in Sources */ = {isa = PBXBuildFile; fileRef = 61B9ED202462089600C0DCFF /* TracingIntegrationTests.swift */; };
		61BB2B1B244A185D009F3F56 /* PerformancePreset.swift in Sources */ = {isa = PBXBuildFile; fileRef = 61BB2B1A244A185D009F3F56 /* PerformancePreset.swift */; };
		61C2C20724C098FC00C0321C /* RUMSessionScope.swift in Sources */ = {isa = PBXBuildFile; fileRef = 61C2C20624C098FC00C0321C /* RUMSessionScope.swift */; };
		61C2C20924C0C75500C0321C /* RUMSessionScopeTests.swift in Sources */ = {isa = PBXBuildFile; fileRef = 61C2C20824C0C75500C0321C /* RUMSessionScopeTests.swift */; };
		61C2C20B24C1045300C0321C /* SendRUMFixture1ViewController.swift in Sources */ = {isa = PBXBuildFile; fileRef = 61C2C20A24C1045300C0321C /* SendRUMFixture1ViewController.swift */; };
		61C2C20D24C1831700C0321C /* RUMIntegrationTests.swift in Sources */ = {isa = PBXBuildFile; fileRef = 61C2C20C24C1831700C0321C /* RUMIntegrationTests.swift */; };
		61C2C21224C5951400C0321C /* RUMViewScope.swift in Sources */ = {isa = PBXBuildFile; fileRef = 61C2C21124C5951400C0321C /* RUMViewScope.swift */; };
		61C363802436164B00C4D4E6 /* ObjcExceptionHandlerTests.swift in Sources */ = {isa = PBXBuildFile; fileRef = 61C3637F2436164B00C4D4E6 /* ObjcExceptionHandlerTests.swift */; };
		61C3638324361BE200C4D4E6 /* DatadogPrivateMocks.swift in Sources */ = {isa = PBXBuildFile; fileRef = 61C3638224361BE200C4D4E6 /* DatadogPrivateMocks.swift */; };
		61C3638524361E9200C4D4E6 /* Globals.swift in Sources */ = {isa = PBXBuildFile; fileRef = 61C3638424361E9200C4D4E6 /* Globals.swift */; };
		61C36470243B5C8300C4D4E6 /* ServerMock.swift in Sources */ = {isa = PBXBuildFile; fileRef = 61C3646F243B5C8300C4D4E6 /* ServerMock.swift */; };
		61C3E63524BF1794008053F2 /* Attributes.swift in Sources */ = {isa = PBXBuildFile; fileRef = 61C3E63424BF1794008053F2 /* Attributes.swift */; };
		61C3E63724BF191F008053F2 /* RUMScope.swift in Sources */ = {isa = PBXBuildFile; fileRef = 61C3E63624BF191F008053F2 /* RUMScope.swift */; };
		61C3E63924BF19B4008053F2 /* RUMContext.swift in Sources */ = {isa = PBXBuildFile; fileRef = 61C3E63824BF19B4008053F2 /* RUMContext.swift */; };
		61C3E63B24BF1A4B008053F2 /* RUMCommand.swift in Sources */ = {isa = PBXBuildFile; fileRef = 61C3E63A24BF1A4B008053F2 /* RUMCommand.swift */; };
		61C3E63E24BF1B91008053F2 /* RUMApplicationScope.swift in Sources */ = {isa = PBXBuildFile; fileRef = 61C3E63D24BF1B91008053F2 /* RUMApplicationScope.swift */; };
		61C5A88424509A0C00DA608C /* DDSpan.swift in Sources */ = {isa = PBXBuildFile; fileRef = 61C5A87824509A0C00DA608C /* DDSpan.swift */; };
		61C5A88524509A0C00DA608C /* DDNoOps.swift in Sources */ = {isa = PBXBuildFile; fileRef = 61C5A87924509A0C00DA608C /* DDNoOps.swift */; };
		61C5A88624509A0C00DA608C /* TracingUUIDGenerator.swift in Sources */ = {isa = PBXBuildFile; fileRef = 61C5A87B24509A0C00DA608C /* TracingUUIDGenerator.swift */; };
		61C5A88724509A0C00DA608C /* Casting.swift in Sources */ = {isa = PBXBuildFile; fileRef = 61C5A87C24509A0C00DA608C /* Casting.swift */; };
		61C5A88824509A0C00DA608C /* Warnings.swift in Sources */ = {isa = PBXBuildFile; fileRef = 61C5A87D24509A0C00DA608C /* Warnings.swift */; };
		61C5A88924509A0C00DA608C /* DDSpanContext.swift in Sources */ = {isa = PBXBuildFile; fileRef = 61C5A87E24509A0C00DA608C /* DDSpanContext.swift */; };
		61C5A88A24509A0C00DA608C /* SpanFileOutput.swift in Sources */ = {isa = PBXBuildFile; fileRef = 61C5A88024509A0C00DA608C /* SpanFileOutput.swift */; };
		61C5A88B24509A0C00DA608C /* SpanOutput.swift in Sources */ = {isa = PBXBuildFile; fileRef = 61C5A88124509A0C00DA608C /* SpanOutput.swift */; };
		61C5A88C24509A0C00DA608C /* HTTPHeadersWriter.swift in Sources */ = {isa = PBXBuildFile; fileRef = 61C5A88324509A0C00DA608C /* HTTPHeadersWriter.swift */; };
		61C5A88E24509A1F00DA608C /* Tracer.swift in Sources */ = {isa = PBXBuildFile; fileRef = 61C5A88D24509A1F00DA608C /* Tracer.swift */; };
		61C5A89024509AA700DA608C /* TracingFeature.swift in Sources */ = {isa = PBXBuildFile; fileRef = 61C5A88F24509AA700DA608C /* TracingFeature.swift */; };
		61C5A89624509BF600DA608C /* TracerTests.swift in Sources */ = {isa = PBXBuildFile; fileRef = 61C5A89524509BF600DA608C /* TracerTests.swift */; };
		61C5A89D24509C1100DA608C /* DDSpanTests.swift in Sources */ = {isa = PBXBuildFile; fileRef = 61C5A89824509C1100DA608C /* DDSpanTests.swift */; };
		61C5A89E24509C1100DA608C /* WarningsTests.swift in Sources */ = {isa = PBXBuildFile; fileRef = 61C5A89A24509C1100DA608C /* WarningsTests.swift */; };
		61C5A89F24509C1100DA608C /* UUID.swift in Sources */ = {isa = PBXBuildFile; fileRef = 61C5A89B24509C1100DA608C /* UUID.swift */; };
		61C5A8A024509C1100DA608C /* Casting.swift in Sources */ = {isa = PBXBuildFile; fileRef = 61C5A89C24509C1100DA608C /* Casting.swift */; };
		61C5A8A624509FAA00DA608C /* SpanEncoder.swift in Sources */ = {isa = PBXBuildFile; fileRef = 61C5A8A424509FAA00DA608C /* SpanEncoder.swift */; };
		61C5A8A724509FAA00DA608C /* SpanBuilder.swift in Sources */ = {isa = PBXBuildFile; fileRef = 61C5A8A524509FAA00DA608C /* SpanBuilder.swift */; };
		61D447E224917F8F00649287 /* DateFormatting.swift in Sources */ = {isa = PBXBuildFile; fileRef = 61D447E124917F8F00649287 /* DateFormatting.swift */; };
		61E45BCF2450A6EC00F2C652 /* TracingUUIDTests.swift in Sources */ = {isa = PBXBuildFile; fileRef = 61E45BCE2450A6EC00F2C652 /* TracingUUIDTests.swift */; };
		61E45BD22450F65B00F2C652 /* SpanBuilderTests.swift in Sources */ = {isa = PBXBuildFile; fileRef = 61E45BD12450F65B00F2C652 /* SpanBuilderTests.swift */; };
		61E45BE5245196EA00F2C652 /* SpanFileOutputTests.swift in Sources */ = {isa = PBXBuildFile; fileRef = 61E45BE4245196EA00F2C652 /* SpanFileOutputTests.swift */; };
		61E45BE724519A3700F2C652 /* JSONDataMatcher.swift in Sources */ = {isa = PBXBuildFile; fileRef = 61E45BE624519A3700F2C652 /* JSONDataMatcher.swift */; };
		61E45ED12451A8730061DAC7 /* SpanMatcher.swift in Sources */ = {isa = PBXBuildFile; fileRef = 61E45ED02451A8730061DAC7 /* SpanMatcher.swift */; };
		61E5332C24B75C51003D6C4E /* RUMFeature.swift in Sources */ = {isa = PBXBuildFile; fileRef = 61E5332B24B75C51003D6C4E /* RUMFeature.swift */; };
		61E5332F24B75DE2003D6C4E /* RUMFeatureTests.swift in Sources */ = {isa = PBXBuildFile; fileRef = 61E5332E24B75DE2003D6C4E /* RUMFeatureTests.swift */; };
		61E5333124B75DFC003D6C4E /* RUMFeatureMocks.swift in Sources */ = {isa = PBXBuildFile; fileRef = 61E5333024B75DFC003D6C4E /* RUMFeatureMocks.swift */; };
		61E5333624B84B43003D6C4E /* RUMMonitor.swift in Sources */ = {isa = PBXBuildFile; fileRef = 61E5333524B84B43003D6C4E /* RUMMonitor.swift */; };
		61E5333824B84EE2003D6C4E /* DebugRUMViewController.swift in Sources */ = {isa = PBXBuildFile; fileRef = 61E5333724B84EE2003D6C4E /* DebugRUMViewController.swift */; };
		61E5333D24B8791A003D6C4E /* RUMEventEncoder.swift in Sources */ = {isa = PBXBuildFile; fileRef = 61E5333C24B8791A003D6C4E /* RUMEventEncoder.swift */; };
		61E909ED24A24DD3005EA2DE /* OTSpan.swift in Sources */ = {isa = PBXBuildFile; fileRef = 61E909E624A24DD3005EA2DE /* OTSpan.swift */; };
		61E909EE24A24DD3005EA2DE /* OTFormat.swift in Sources */ = {isa = PBXBuildFile; fileRef = 61E909E724A24DD3005EA2DE /* OTFormat.swift */; };
		61E909EF24A24DD3005EA2DE /* OTGlobal.swift in Sources */ = {isa = PBXBuildFile; fileRef = 61E909E824A24DD3005EA2DE /* OTGlobal.swift */; };
		61E909F024A24DD3005EA2DE /* OTTracer.swift in Sources */ = {isa = PBXBuildFile; fileRef = 61E909E924A24DD3005EA2DE /* OTTracer.swift */; };
		61E909F124A24DD3005EA2DE /* OTReference.swift in Sources */ = {isa = PBXBuildFile; fileRef = 61E909EA24A24DD3005EA2DE /* OTReference.swift */; };
		61E909F224A24DD3005EA2DE /* OTConstants.swift in Sources */ = {isa = PBXBuildFile; fileRef = 61E909EB24A24DD3005EA2DE /* OTConstants.swift */; };
		61E909F324A24DD3005EA2DE /* OTSpanContext.swift in Sources */ = {isa = PBXBuildFile; fileRef = 61E909EC24A24DD3005EA2DE /* OTSpanContext.swift */; };
		61E909F624A32D1C005EA2DE /* OTGlobalTests.swift in Sources */ = {isa = PBXBuildFile; fileRef = 61E909F524A32D1C005EA2DE /* OTGlobalTests.swift */; };
		61E917CF2464270500E6C631 /* EncodableValueTests.swift in Sources */ = {isa = PBXBuildFile; fileRef = 61E917CE2464270500E6C631 /* EncodableValueTests.swift */; };
		61E917D12465423600E6C631 /* TracerConfiguration.swift in Sources */ = {isa = PBXBuildFile; fileRef = 61E917D02465423600E6C631 /* TracerConfiguration.swift */; };
		61E917D3246546BF00E6C631 /* TracerConfigurationTests.swift in Sources */ = {isa = PBXBuildFile; fileRef = 61E917D2246546BF00E6C631 /* TracerConfigurationTests.swift */; };
		61F1A61A2498A51700075390 /* CoreMocks.swift in Sources */ = {isa = PBXBuildFile; fileRef = 61F1A6192498A51700075390 /* CoreMocks.swift */; };
		61F1A621249A45E400075390 /* DDSpanContextTests.swift in Sources */ = {isa = PBXBuildFile; fileRef = 61F1A620249A45E400075390 /* DDSpanContextTests.swift */; };
		61F1A623249B811200075390 /* Encoding.swift in Sources */ = {isa = PBXBuildFile; fileRef = 61F1A622249B811200075390 /* Encoding.swift */; };
		61F8CC092469295500FE2908 /* DatadogConfigurationTests.swift in Sources */ = {isa = PBXBuildFile; fileRef = 61F8CC082469295500FE2908 /* DatadogConfigurationTests.swift */; };
		61FB222D244A21ED00902D19 /* LoggingFeatureMocks.swift in Sources */ = {isa = PBXBuildFile; fileRef = 61FB222C244A21ED00902D19 /* LoggingFeatureMocks.swift */; };
		61FB2230244E1BE900902D19 /* LoggingFeatureTests.swift in Sources */ = {isa = PBXBuildFile; fileRef = 61FB222F244E1BE900902D19 /* LoggingFeatureTests.swift */; };
		61FF281E24B8968D000B3D9B /* RUMEventBuilder.swift in Sources */ = {isa = PBXBuildFile; fileRef = 61FF281D24B8968D000B3D9B /* RUMEventBuilder.swift */; };
		61FF282124B8981D000B3D9B /* RUMEventBuilderTests.swift in Sources */ = {isa = PBXBuildFile; fileRef = 61FF282024B8981D000B3D9B /* RUMEventBuilderTests.swift */; };
		61FF282424B8A1C3000B3D9B /* RUMEventFileOutput.swift in Sources */ = {isa = PBXBuildFile; fileRef = 61FF282324B8A1C3000B3D9B /* RUMEventFileOutput.swift */; };
		61FF282624B8A248000B3D9B /* RUMEventOutput.swift in Sources */ = {isa = PBXBuildFile; fileRef = 61FF282524B8A248000B3D9B /* RUMEventOutput.swift */; };
		61FF282824B8A31E000B3D9B /* RUMEventMatcher.swift in Sources */ = {isa = PBXBuildFile; fileRef = 61FF282724B8A31E000B3D9B /* RUMEventMatcher.swift */; };
		61FF282924B8A31E000B3D9B /* RUMEventMatcher.swift in Sources */ = {isa = PBXBuildFile; fileRef = 61FF282724B8A31E000B3D9B /* RUMEventMatcher.swift */; };
		61FF283024BC5E2D000B3D9B /* RUMEventFileOutputTests.swift in Sources */ = {isa = PBXBuildFile; fileRef = 61FF282F24BC5E2D000B3D9B /* RUMEventFileOutputTests.swift */; };
		9E26E6B924C87693000B3270 /* RUMDataModels.swift in Sources */ = {isa = PBXBuildFile; fileRef = 9E26E6B824C87693000B3270 /* RUMDataModels.swift */; };
		9E307C3224C8846D0039607E /* RUMDataModels.swift in Sources */ = {isa = PBXBuildFile; fileRef = 9E26E6B824C87693000B3270 /* RUMDataModels.swift */; };
		9E330A8E24ADE1250031408E /* NSURLSessionBridge.m in Sources */ = {isa = PBXBuildFile; fileRef = 9E330A8D24ADE1250031408E /* NSURLSessionBridge.m */; };
		9E36D92224373EA700BFBDB7 /* SwiftExtensionsTests.swift in Sources */ = {isa = PBXBuildFile; fileRef = 9E36D92124373EA700BFBDB7 /* SwiftExtensionsTests.swift */; };
		9E493E1C249B7BAA005F95F5 /* TracingAutoInstrumentationTests.swift in Sources */ = {isa = PBXBuildFile; fileRef = 9E493E1B249B7BAA005F95F5 /* TracingAutoInstrumentationTests.swift */; };
		9E50B2E424B49DDF00A2CB95 /* URLFilterTests.swift in Sources */ = {isa = PBXBuildFile; fileRef = 9E50B2E324B49DDF00A2CB95 /* URLFilterTests.swift */; };
		9E544A4D24752A8900E83072 /* URLSessionSwizzlerTests.swift in Sources */ = {isa = PBXBuildFile; fileRef = 9E544A4C24752A8900E83072 /* URLSessionSwizzlerTests.swift */; };
		9E544A4F24753C6E00E83072 /* MethodSwizzler.swift in Sources */ = {isa = PBXBuildFile; fileRef = 9E544A4E24753C6E00E83072 /* MethodSwizzler.swift */; };
		9E544A5124753DDE00E83072 /* MethodSwizzlerTests.swift in Sources */ = {isa = PBXBuildFile; fileRef = 9E544A5024753DDE00E83072 /* MethodSwizzlerTests.swift */; };
		9E58E8E124615C75008E5063 /* JSONEncoder.swift in Sources */ = {isa = PBXBuildFile; fileRef = 9E58E8E024615C75008E5063 /* JSONEncoder.swift */; };
		9E58E8E324615EDA008E5063 /* JSONEncoderTests.swift in Sources */ = {isa = PBXBuildFile; fileRef = 9E58E8E224615EDA008E5063 /* JSONEncoderTests.swift */; };
		9E68FB55244707FD0013A8AA /* ObjcExceptionHandler.m in Sources */ = {isa = PBXBuildFile; fileRef = 9E68FB53244707FD0013A8AA /* ObjcExceptionHandler.m */; };
		9E68FB56244707FD0013A8AA /* ObjcExceptionHandler.h in Headers */ = {isa = PBXBuildFile; fileRef = 9E68FB54244707FD0013A8AA /* ObjcExceptionHandler.h */; settings = {ATTRIBUTES = (Private, ); }; };
		9EB47B92247443FA004F90BE /* URLSessionSwizzler.swift in Sources */ = {isa = PBXBuildFile; fileRef = 9EB47B91247443FA004F90BE /* URLSessionSwizzler.swift */; };
		9ED583A32498C222004CFF2A /* TracingAutoInstrumentation.swift in Sources */ = {isa = PBXBuildFile; fileRef = 9ED583A22498C222004CFF2A /* TracingAutoInstrumentation.swift */; };
		9EFD112C24B32D29003A1A2B /* URLFilter.swift in Sources */ = {isa = PBXBuildFile; fileRef = 9EFD112B24B32D29003A1A2B /* URLFilter.swift */; };
		E132727B24B333C700952F8B /* TracingBenchmarkTests.swift in Sources */ = {isa = PBXBuildFile; fileRef = E132727A24B333C700952F8B /* TracingBenchmarkTests.swift */; };
		E132727D24B35B5F00952F8B /* TracingStorageBenchmarkTests.swift in Sources */ = {isa = PBXBuildFile; fileRef = E132727C24B35B5F00952F8B /* TracingStorageBenchmarkTests.swift */; };
<<<<<<< HEAD
=======
		E1D202EA24C065CF00D1AF3A /* ActiveSpansPool.swift in Sources */ = {isa = PBXBuildFile; fileRef = E1D202E924C065CF00D1AF3A /* ActiveSpansPool.swift */; };
		E1D203FD24C1885C00D1AF3A /* ActiveSpansPoolTests.swift in Sources */ = {isa = PBXBuildFile; fileRef = E1D203FB24C1884500D1AF3A /* ActiveSpansPoolTests.swift */; };
>>>>>>> a240fc23
		E1D5AEA724B4D45B007F194B /* Versioning.swift in Sources */ = {isa = PBXBuildFile; fileRef = E1D5AEA624B4D45A007F194B /* Versioning.swift */; };
/* End PBXBuildFile section */

/* Begin PBXContainerItemProxy section */
		61133C722423993200786299 /* PBXContainerItemProxy */ = {
			isa = PBXContainerItemProxy;
			containerPortal = 61133B79242393DE00786299 /* Project object */;
			proxyType = 1;
			remoteGlobalIDString = 61133B81242393DE00786299;
			remoteInfo = Datadog;
		};
		61441C2F24616F1D003D8BB8 /* PBXContainerItemProxy */ = {
			isa = PBXContainerItemProxy;
			containerPortal = 61133B79242393DE00786299 /* Project object */;
			proxyType = 1;
			remoteGlobalIDString = 61441C0124616DE9003D8BB8;
			remoteInfo = Example;
		};
		61441C4F24619499003D8BB8 /* PBXContainerItemProxy */ = {
			isa = PBXContainerItemProxy;
			containerPortal = 61133B79242393DE00786299 /* Project object */;
			proxyType = 1;
			remoteGlobalIDString = 61133B81242393DE00786299;
			remoteInfo = Datadog;
		};
		61441C5924619A08003D8BB8 /* PBXContainerItemProxy */ = {
			isa = PBXContainerItemProxy;
			containerPortal = 61133B79242393DE00786299 /* Project object */;
			proxyType = 1;
			remoteGlobalIDString = 61441C0124616DE9003D8BB8;
			remoteInfo = Example;
		};
		61441C7424619FED003D8BB8 /* PBXContainerItemProxy */ = {
			isa = PBXContainerItemProxy;
			containerPortal = 61133B79242393DE00786299 /* Project object */;
			proxyType = 1;
			remoteGlobalIDString = 61441C0124616DE9003D8BB8;
			remoteInfo = Example;
		};
/* End PBXContainerItemProxy section */

/* Begin PBXCopyFilesBuildPhase section */
		61441C5124619499003D8BB8 /* ⚙️ Embed Framework Dependencies */ = {
			isa = PBXCopyFilesBuildPhase;
			buildActionMask = 2147483647;
			dstPath = "";
			dstSubfolderSpec = 10;
			files = (
				61441C4E24619498003D8BB8 /* Datadog.framework in ⚙️ Embed Framework Dependencies */,
				61570006246AAE5E00E96950 /* DatadogObjc.framework in ⚙️ Embed Framework Dependencies */,
			);
			name = "⚙️ Embed Framework Dependencies";
			runOnlyForDeploymentPostprocessing = 0;
		};
/* End PBXCopyFilesBuildPhase section */

/* Begin PBXFileReference section */
		61133B82242393DE00786299 /* Datadog.framework */ = {isa = PBXFileReference; explicitFileType = wrapper.framework; includeInIndex = 0; path = Datadog.framework; sourceTree = BUILT_PRODUCTS_DIR; };
		61133B85242393DE00786299 /* Datadog.h */ = {isa = PBXFileReference; lastKnownFileType = sourcecode.c.h; path = Datadog.h; sourceTree = "<group>"; };
		61133B86242393DE00786299 /* Info.plist */ = {isa = PBXFileReference; lastKnownFileType = text.plist.xml; path = Info.plist; sourceTree = "<group>"; };
		61133B8B242393DE00786299 /* DatadogTests.xctest */ = {isa = PBXFileReference; explicitFileType = wrapper.cfbundle; includeInIndex = 0; path = DatadogTests.xctest; sourceTree = BUILT_PRODUCTS_DIR; };
		61133B92242393DE00786299 /* Info.plist */ = {isa = PBXFileReference; lastKnownFileType = text.plist.xml; path = Info.plist; sourceTree = "<group>"; };
		61133BA02423979B00786299 /* EncodableValue.swift */ = {isa = PBXFileReference; fileEncoding = 4; lastKnownFileType = sourcecode.swift; path = EncodableValue.swift; sourceTree = "<group>"; };
		61133BA22423979B00786299 /* CarrierInfoProvider.swift */ = {isa = PBXFileReference; fileEncoding = 4; lastKnownFileType = sourcecode.swift; path = CarrierInfoProvider.swift; sourceTree = "<group>"; };
		61133BA32423979B00786299 /* MobileDevice.swift */ = {isa = PBXFileReference; fileEncoding = 4; lastKnownFileType = sourcecode.swift; path = MobileDevice.swift; sourceTree = "<group>"; };
		61133BA42423979B00786299 /* NetworkConnectionInfoProvider.swift */ = {isa = PBXFileReference; fileEncoding = 4; lastKnownFileType = sourcecode.swift; path = NetworkConnectionInfoProvider.swift; sourceTree = "<group>"; };
		61133BA52423979B00786299 /* BatteryStatusProvider.swift */ = {isa = PBXFileReference; fileEncoding = 4; lastKnownFileType = sourcecode.swift; path = BatteryStatusProvider.swift; sourceTree = "<group>"; };
		61133BA72423979B00786299 /* FileWriter.swift */ = {isa = PBXFileReference; fileEncoding = 4; lastKnownFileType = sourcecode.swift; path = FileWriter.swift; sourceTree = "<group>"; };
		61133BA82423979B00786299 /* DateProvider.swift */ = {isa = PBXFileReference; fileEncoding = 4; lastKnownFileType = sourcecode.swift; path = DateProvider.swift; sourceTree = "<group>"; };
		61133BA92423979B00786299 /* FilesOrchestrator.swift */ = {isa = PBXFileReference; fileEncoding = 4; lastKnownFileType = sourcecode.swift; path = FilesOrchestrator.swift; sourceTree = "<group>"; };
		61133BAB2423979B00786299 /* Directory.swift */ = {isa = PBXFileReference; fileEncoding = 4; lastKnownFileType = sourcecode.swift; path = Directory.swift; sourceTree = "<group>"; };
		61133BAC2423979B00786299 /* File.swift */ = {isa = PBXFileReference; fileEncoding = 4; lastKnownFileType = sourcecode.swift; path = File.swift; sourceTree = "<group>"; };
		61133BAD2423979B00786299 /* FileReader.swift */ = {isa = PBXFileReference; fileEncoding = 4; lastKnownFileType = sourcecode.swift; path = FileReader.swift; sourceTree = "<group>"; };
		61133BAF2423979B00786299 /* DataUploadConditions.swift */ = {isa = PBXFileReference; fileEncoding = 4; lastKnownFileType = sourcecode.swift; path = DataUploadConditions.swift; sourceTree = "<group>"; };
		61133BB02423979B00786299 /* DataUploader.swift */ = {isa = PBXFileReference; fileEncoding = 4; lastKnownFileType = sourcecode.swift; path = DataUploader.swift; sourceTree = "<group>"; };
		61133BB12423979B00786299 /* DataUploadWorker.swift */ = {isa = PBXFileReference; fileEncoding = 4; lastKnownFileType = sourcecode.swift; path = DataUploadWorker.swift; sourceTree = "<group>"; };
		61133BB22423979B00786299 /* HTTPClient.swift */ = {isa = PBXFileReference; fileEncoding = 4; lastKnownFileType = sourcecode.swift; path = HTTPClient.swift; sourceTree = "<group>"; };
		61133BB32423979B00786299 /* DataUploadDelay.swift */ = {isa = PBXFileReference; fileEncoding = 4; lastKnownFileType = sourcecode.swift; path = DataUploadDelay.swift; sourceTree = "<group>"; };
		61133BB42423979B00786299 /* HTTPHeaders.swift */ = {isa = PBXFileReference; fileEncoding = 4; lastKnownFileType = sourcecode.swift; path = HTTPHeaders.swift; sourceTree = "<group>"; };
		61133BB52423979B00786299 /* DatadogConfiguration.swift */ = {isa = PBXFileReference; fileEncoding = 4; lastKnownFileType = sourcecode.swift; path = DatadogConfiguration.swift; sourceTree = "<group>"; };
		61133BB62423979B00786299 /* Logger.swift */ = {isa = PBXFileReference; fileEncoding = 4; lastKnownFileType = sourcecode.swift; path = Logger.swift; sourceTree = "<group>"; };
		61133BB82423979B00786299 /* InternalLoggers.swift */ = {isa = PBXFileReference; fileEncoding = 4; lastKnownFileType = sourcecode.swift; path = InternalLoggers.swift; sourceTree = "<group>"; };
		61133BB92423979B00786299 /* CompilationConditions.swift */ = {isa = PBXFileReference; fileEncoding = 4; lastKnownFileType = sourcecode.swift; path = CompilationConditions.swift; sourceTree = "<group>"; };
		61133BBA2423979B00786299 /* SwiftExtensions.swift */ = {isa = PBXFileReference; fileEncoding = 4; lastKnownFileType = sourcecode.swift; path = SwiftExtensions.swift; sourceTree = "<group>"; };
		61133BBB2423979B00786299 /* Datadog.swift */ = {isa = PBXFileReference; fileEncoding = 4; lastKnownFileType = sourcecode.swift; path = Datadog.swift; sourceTree = "<group>"; };
		61133BC02423979B00786299 /* UserInfo.swift */ = {isa = PBXFileReference; fileEncoding = 4; lastKnownFileType = sourcecode.swift; path = UserInfo.swift; sourceTree = "<group>"; };
		61133BC22423979B00786299 /* LogEncoder.swift */ = {isa = PBXFileReference; fileEncoding = 4; lastKnownFileType = sourcecode.swift; path = LogEncoder.swift; sourceTree = "<group>"; };
		61133BC32423979B00786299 /* LogBuilder.swift */ = {isa = PBXFileReference; fileEncoding = 4; lastKnownFileType = sourcecode.swift; path = LogBuilder.swift; sourceTree = "<group>"; };
		61133BC42423979B00786299 /* LogSanitizer.swift */ = {isa = PBXFileReference; fileEncoding = 4; lastKnownFileType = sourcecode.swift; path = LogSanitizer.swift; sourceTree = "<group>"; };
		61133BC62423979B00786299 /* LogUtilityOutputs.swift */ = {isa = PBXFileReference; fileEncoding = 4; lastKnownFileType = sourcecode.swift; path = LogUtilityOutputs.swift; sourceTree = "<group>"; };
		61133BC72423979B00786299 /* LogFileOutput.swift */ = {isa = PBXFileReference; fileEncoding = 4; lastKnownFileType = sourcecode.swift; path = LogFileOutput.swift; sourceTree = "<group>"; };
		61133BC82423979B00786299 /* LogOutput.swift */ = {isa = PBXFileReference; fileEncoding = 4; lastKnownFileType = sourcecode.swift; path = LogOutput.swift; sourceTree = "<group>"; };
		61133BC92423979B00786299 /* LogConsoleOutput.swift */ = {isa = PBXFileReference; fileEncoding = 4; lastKnownFileType = sourcecode.swift; path = LogConsoleOutput.swift; sourceTree = "<group>"; };
		61133BF0242397DA00786299 /* DatadogObjc.framework */ = {isa = PBXFileReference; explicitFileType = wrapper.framework; includeInIndex = 0; path = DatadogObjc.framework; sourceTree = BUILT_PRODUCTS_DIR; };
		61133BF2242397DA00786299 /* DatadogObjc.h */ = {isa = PBXFileReference; lastKnownFileType = sourcecode.c.h; path = DatadogObjc.h; sourceTree = "<group>"; };
		61133BF3242397DA00786299 /* Info.plist */ = {isa = PBXFileReference; lastKnownFileType = text.plist.xml; path = Info.plist; sourceTree = "<group>"; };
		61133C092423983800786299 /* Datadog+objc.swift */ = {isa = PBXFileReference; fileEncoding = 4; lastKnownFileType = sourcecode.swift; path = "Datadog+objc.swift"; sourceTree = "<group>"; };
		61133C0B2423983800786299 /* AnyEncodable.swift */ = {isa = PBXFileReference; fileEncoding = 4; lastKnownFileType = sourcecode.swift; path = AnyEncodable.swift; sourceTree = "<group>"; };
		61133C0C2423983800786299 /* Logger+objc.swift */ = {isa = PBXFileReference; fileEncoding = 4; lastKnownFileType = sourcecode.swift; path = "Logger+objc.swift"; sourceTree = "<group>"; };
		61133C0D2423983800786299 /* DatadogConfiguration+objc.swift */ = {isa = PBXFileReference; fileEncoding = 4; lastKnownFileType = sourcecode.swift; path = "DatadogConfiguration+objc.swift"; sourceTree = "<group>"; };
		61133C142423990D00786299 /* DDDatadogTests.swift */ = {isa = PBXFileReference; fileEncoding = 4; lastKnownFileType = sourcecode.swift; path = DDDatadogTests.swift; sourceTree = "<group>"; };
		61133C152423990D00786299 /* DDLoggerBuilderTests.swift */ = {isa = PBXFileReference; fileEncoding = 4; lastKnownFileType = sourcecode.swift; path = DDLoggerBuilderTests.swift; sourceTree = "<group>"; };
		61133C162423990D00786299 /* DDConfigurationTests.swift */ = {isa = PBXFileReference; fileEncoding = 4; lastKnownFileType = sourcecode.swift; path = DDConfigurationTests.swift; sourceTree = "<group>"; };
		61133C172423990D00786299 /* DDLoggerTests.swift */ = {isa = PBXFileReference; fileEncoding = 4; lastKnownFileType = sourcecode.swift; path = DDLoggerTests.swift; sourceTree = "<group>"; };
		61133C1B2423990D00786299 /* CoreTelephonyMocks.swift */ = {isa = PBXFileReference; fileEncoding = 4; lastKnownFileType = sourcecode.swift; path = CoreTelephonyMocks.swift; sourceTree = "<group>"; };
		61133C1C2423990D00786299 /* UIKitMocks.swift */ = {isa = PBXFileReference; fileEncoding = 4; lastKnownFileType = sourcecode.swift; path = UIKitMocks.swift; sourceTree = "<group>"; };
		61133C202423990D00786299 /* FoundationMocks.swift */ = {isa = PBXFileReference; fileEncoding = 4; lastKnownFileType = sourcecode.swift; path = FoundationMocks.swift; sourceTree = "<group>"; };
		61133C232423990D00786299 /* MobileDeviceTests.swift */ = {isa = PBXFileReference; fileEncoding = 4; lastKnownFileType = sourcecode.swift; path = MobileDeviceTests.swift; sourceTree = "<group>"; };
		61133C242423990D00786299 /* NetworkConnectionInfoProviderTests.swift */ = {isa = PBXFileReference; fileEncoding = 4; lastKnownFileType = sourcecode.swift; path = NetworkConnectionInfoProviderTests.swift; sourceTree = "<group>"; };
		61133C252423990D00786299 /* BatteryStatusProviderTests.swift */ = {isa = PBXFileReference; fileEncoding = 4; lastKnownFileType = sourcecode.swift; path = BatteryStatusProviderTests.swift; sourceTree = "<group>"; };
		61133C262423990D00786299 /* CarrierInfoProviderTests.swift */ = {isa = PBXFileReference; fileEncoding = 4; lastKnownFileType = sourcecode.swift; path = CarrierInfoProviderTests.swift; sourceTree = "<group>"; };
		61133C282423990D00786299 /* FileReaderTests.swift */ = {isa = PBXFileReference; fileEncoding = 4; lastKnownFileType = sourcecode.swift; path = FileReaderTests.swift; sourceTree = "<group>"; };
		61133C292423990D00786299 /* FileWriterTests.swift */ = {isa = PBXFileReference; fileEncoding = 4; lastKnownFileType = sourcecode.swift; path = FileWriterTests.swift; sourceTree = "<group>"; };
		61133C2A2423990D00786299 /* FilesOrchestratorTests.swift */ = {isa = PBXFileReference; fileEncoding = 4; lastKnownFileType = sourcecode.swift; path = FilesOrchestratorTests.swift; sourceTree = "<group>"; };
		61133C2C2423990D00786299 /* FileTests.swift */ = {isa = PBXFileReference; fileEncoding = 4; lastKnownFileType = sourcecode.swift; path = FileTests.swift; sourceTree = "<group>"; };
		61133C2D2423990D00786299 /* DirectoryTests.swift */ = {isa = PBXFileReference; fileEncoding = 4; lastKnownFileType = sourcecode.swift; path = DirectoryTests.swift; sourceTree = "<group>"; };
		61133C2F2423990D00786299 /* DataUploadWorkerTests.swift */ = {isa = PBXFileReference; fileEncoding = 4; lastKnownFileType = sourcecode.swift; path = DataUploadWorkerTests.swift; sourceTree = "<group>"; };
		61133C302423990D00786299 /* DataUploadConditionsTests.swift */ = {isa = PBXFileReference; fileEncoding = 4; lastKnownFileType = sourcecode.swift; path = DataUploadConditionsTests.swift; sourceTree = "<group>"; };
		61133C312423990D00786299 /* LogsUploadDelayTests.swift */ = {isa = PBXFileReference; fileEncoding = 4; lastKnownFileType = sourcecode.swift; path = LogsUploadDelayTests.swift; sourceTree = "<group>"; };
		61133C322423990D00786299 /* DataUploaderTests.swift */ = {isa = PBXFileReference; fileEncoding = 4; lastKnownFileType = sourcecode.swift; path = DataUploaderTests.swift; sourceTree = "<group>"; };
		61133C332423990D00786299 /* HTTPHeadersTests.swift */ = {isa = PBXFileReference; fileEncoding = 4; lastKnownFileType = sourcecode.swift; path = HTTPHeadersTests.swift; sourceTree = "<group>"; };
		61133C342423990D00786299 /* HTTPClientTests.swift */ = {isa = PBXFileReference; fileEncoding = 4; lastKnownFileType = sourcecode.swift; path = HTTPClientTests.swift; sourceTree = "<group>"; };
		61133C362423990D00786299 /* InternalLoggersTests.swift */ = {isa = PBXFileReference; fileEncoding = 4; lastKnownFileType = sourcecode.swift; path = InternalLoggersTests.swift; sourceTree = "<group>"; };
		61133C382423990D00786299 /* LoggerTests.swift */ = {isa = PBXFileReference; fileEncoding = 4; lastKnownFileType = sourcecode.swift; path = LoggerTests.swift; sourceTree = "<group>"; };
		61133C3B2423990D00786299 /* LogBuilderTests.swift */ = {isa = PBXFileReference; fileEncoding = 4; lastKnownFileType = sourcecode.swift; path = LogBuilderTests.swift; sourceTree = "<group>"; };
		61133C3C2423990D00786299 /* LogSanitizerTests.swift */ = {isa = PBXFileReference; fileEncoding = 4; lastKnownFileType = sourcecode.swift; path = LogSanitizerTests.swift; sourceTree = "<group>"; };
		61133C3E2423990D00786299 /* LogConsoleOutputTests.swift */ = {isa = PBXFileReference; fileEncoding = 4; lastKnownFileType = sourcecode.swift; path = LogConsoleOutputTests.swift; sourceTree = "<group>"; };
		61133C3F2423990D00786299 /* LogUtilityOutputsTests.swift */ = {isa = PBXFileReference; fileEncoding = 4; lastKnownFileType = sourcecode.swift; path = LogUtilityOutputsTests.swift; sourceTree = "<group>"; };
		61133C402423990D00786299 /* LogFileOutputTests.swift */ = {isa = PBXFileReference; fileEncoding = 4; lastKnownFileType = sourcecode.swift; path = LogFileOutputTests.swift; sourceTree = "<group>"; };
		61133C412423990D00786299 /* DatadogTests.swift */ = {isa = PBXFileReference; fileEncoding = 4; lastKnownFileType = sourcecode.swift; path = DatadogTests.swift; sourceTree = "<group>"; };
		61133C432423990D00786299 /* LogMatcher.swift */ = {isa = PBXFileReference; fileEncoding = 4; lastKnownFileType = sourcecode.swift; path = LogMatcher.swift; sourceTree = "<group>"; };
		61133C452423990D00786299 /* SwiftExtensions.swift */ = {isa = PBXFileReference; fileEncoding = 4; lastKnownFileType = sourcecode.swift; path = SwiftExtensions.swift; sourceTree = "<group>"; };
		61133C462423990D00786299 /* TestsDirectory.swift */ = {isa = PBXFileReference; fileEncoding = 4; lastKnownFileType = sourcecode.swift; path = TestsDirectory.swift; sourceTree = "<group>"; };
		61133C472423990D00786299 /* DatadogExtensions.swift */ = {isa = PBXFileReference; fileEncoding = 4; lastKnownFileType = sourcecode.swift; path = DatadogExtensions.swift; sourceTree = "<group>"; };
		61216275247D1CD700AC5D67 /* LoggingForTracingAdapter.swift */ = {isa = PBXFileReference; lastKnownFileType = sourcecode.swift; path = LoggingForTracingAdapter.swift; sourceTree = "<group>"; };
		61216279247D21FE00AC5D67 /* LoggingForTracingAdapterTests.swift */ = {isa = PBXFileReference; lastKnownFileType = sourcecode.swift; path = LoggingForTracingAdapterTests.swift; sourceTree = "<group>"; };
		612983CC2449E62E00D4424B /* LoggingFeature.swift */ = {isa = PBXFileReference; lastKnownFileType = sourcecode.swift; path = LoggingFeature.swift; sourceTree = "<group>"; };
		6132BF4124A38D2400D7BD17 /* OTTracer+objc.swift */ = {isa = PBXFileReference; lastKnownFileType = sourcecode.swift; path = "OTTracer+objc.swift"; sourceTree = "<group>"; };
		6132BF4324A3AAD700D7BD17 /* OTGlobal+objc.swift */ = {isa = PBXFileReference; lastKnownFileType = sourcecode.swift; path = "OTGlobal+objc.swift"; sourceTree = "<group>"; };
		6132BF4624A498D800D7BD17 /* DDSpan+objc.swift */ = {isa = PBXFileReference; lastKnownFileType = sourcecode.swift; path = "DDSpan+objc.swift"; sourceTree = "<group>"; };
		6132BF4824A49B6800D7BD17 /* DDSpanContext+objc.swift */ = {isa = PBXFileReference; lastKnownFileType = sourcecode.swift; path = "DDSpanContext+objc.swift"; sourceTree = "<group>"; };
		6132BF4B24A49C8F00D7BD17 /* HTTPHeadersWriter+objc.swift */ = {isa = PBXFileReference; lastKnownFileType = sourcecode.swift; path = "HTTPHeadersWriter+objc.swift"; sourceTree = "<group>"; };
		6132BF4D24A49D5400D7BD17 /* OTNoop.swift */ = {isa = PBXFileReference; lastKnownFileType = sourcecode.swift; path = OTNoop.swift; sourceTree = "<group>"; };
		6132BF5024A49F7400D7BD17 /* Casting.swift */ = {isa = PBXFileReference; lastKnownFileType = sourcecode.swift; path = Casting.swift; sourceTree = "<group>"; };
		61345612244756E300E7DA6B /* PerformancePresetTests.swift */ = {isa = PBXFileReference; lastKnownFileType = sourcecode.swift; path = PerformancePresetTests.swift; sourceTree = "<group>"; };
		61363D9C24D999F70084CD6F /* DDError.swift */ = {isa = PBXFileReference; lastKnownFileType = sourcecode.swift; path = DDError.swift; sourceTree = "<group>"; };
		61363D9E24D99BAA0084CD6F /* DDErrorTests.swift */ = {isa = PBXFileReference; lastKnownFileType = sourcecode.swift; path = DDErrorTests.swift; sourceTree = "<group>"; };
		61441C0224616DE9003D8BB8 /* Example.app */ = {isa = PBXFileReference; explicitFileType = wrapper.application; includeInIndex = 0; path = Example.app; sourceTree = BUILT_PRODUCTS_DIR; };
		61441C0424616DE9003D8BB8 /* AppDelegate.swift */ = {isa = PBXFileReference; lastKnownFileType = sourcecode.swift; path = AppDelegate.swift; sourceTree = "<group>"; };
		61441C0B24616DE9003D8BB8 /* Base */ = {isa = PBXFileReference; lastKnownFileType = file.storyboard; name = Base; path = Base.lproj/Main.storyboard; sourceTree = "<group>"; };
		61441C0D24616DEC003D8BB8 /* Assets.xcassets */ = {isa = PBXFileReference; lastKnownFileType = folder.assetcatalog; path = Assets.xcassets; sourceTree = "<group>"; };
		61441C1024616DEC003D8BB8 /* Base */ = {isa = PBXFileReference; lastKnownFileType = file.storyboard; name = Base; path = Base.lproj/LaunchScreen.storyboard; sourceTree = "<group>"; };
		61441C1224616DEC003D8BB8 /* Info.plist */ = {isa = PBXFileReference; lastKnownFileType = text.plist.xml; path = Info.plist; sourceTree = "<group>"; };
		61441C2A24616F1D003D8BB8 /* DatadogIntegrationTests.xctest */ = {isa = PBXFileReference; explicitFileType = wrapper.cfbundle; includeInIndex = 0; path = DatadogIntegrationTests.xctest; sourceTree = BUILT_PRODUCTS_DIR; };
		61441C3B24617013003D8BB8 /* IntegrationTests.swift */ = {isa = PBXFileReference; fileEncoding = 4; lastKnownFileType = sourcecode.swift; path = IntegrationTests.swift; sourceTree = "<group>"; };
		61441C3C24617013003D8BB8 /* LoggingIntegrationTests.swift */ = {isa = PBXFileReference; fileEncoding = 4; lastKnownFileType = sourcecode.swift; path = LoggingIntegrationTests.swift; sourceTree = "<group>"; };
		61441C6824619FE4003D8BB8 /* DatadogBenchmarkTests.xctest */ = {isa = PBXFileReference; explicitFileType = wrapper.cfbundle; includeInIndex = 0; path = DatadogBenchmarkTests.xctest; sourceTree = BUILT_PRODUCTS_DIR; };
		61441C6C24619FE4003D8BB8 /* Info.plist */ = {isa = PBXFileReference; lastKnownFileType = text.plist.xml; path = Info.plist; sourceTree = "<group>"; };
		61441C782461A204003D8BB8 /* LoggingBenchmarkTests.swift */ = {isa = PBXFileReference; fileEncoding = 4; lastKnownFileType = sourcecode.swift; path = LoggingBenchmarkTests.swift; sourceTree = "<group>"; };
		61441C792461A204003D8BB8 /* LoggingStorageBenchmarkTests.swift */ = {isa = PBXFileReference; fileEncoding = 4; lastKnownFileType = sourcecode.swift; path = LoggingStorageBenchmarkTests.swift; sourceTree = "<group>"; };
		61441C902461A648003D8BB8 /* ConsoleOutputInterceptor.swift */ = {isa = PBXFileReference; fileEncoding = 4; lastKnownFileType = sourcecode.swift; path = ConsoleOutputInterceptor.swift; sourceTree = "<group>"; };
		61441C912461A648003D8BB8 /* UIButton+Disabling.swift */ = {isa = PBXFileReference; fileEncoding = 4; lastKnownFileType = sourcecode.swift; path = "UIButton+Disabling.swift"; sourceTree = "<group>"; };
		61441C922461A648003D8BB8 /* UIViewController+KeyboardControlling.swift */ = {isa = PBXFileReference; fileEncoding = 4; lastKnownFileType = sourcecode.swift; path = "UIViewController+KeyboardControlling.swift"; sourceTree = "<group>"; };
		61441C932461A649003D8BB8 /* DebugTracingViewController.swift */ = {isa = PBXFileReference; fileEncoding = 4; lastKnownFileType = sourcecode.swift; path = DebugTracingViewController.swift; sourceTree = "<group>"; };
		61441C942461A649003D8BB8 /* DebugLoggingViewController.swift */ = {isa = PBXFileReference; fileEncoding = 4; lastKnownFileType = sourcecode.swift; path = DebugLoggingViewController.swift; sourceTree = "<group>"; };
		61441C9C2461A796003D8BB8 /* AppConfig.swift */ = {isa = PBXFileReference; fileEncoding = 4; lastKnownFileType = sourcecode.swift; path = AppConfig.swift; sourceTree = "<group>"; };
		614872762485067300E3EBDB /* SpanTagsReducer.swift */ = {isa = PBXFileReference; lastKnownFileType = sourcecode.swift; path = SpanTagsReducer.swift; sourceTree = "<group>"; };
		61494CB024C839460082C633 /* RUMResourceScope.swift */ = {isa = PBXFileReference; lastKnownFileType = sourcecode.swift; path = RUMResourceScope.swift; sourceTree = "<group>"; };
		61494CB424C864680082C633 /* RUMResourceScopeTests.swift */ = {isa = PBXFileReference; lastKnownFileType = sourcecode.swift; path = RUMResourceScopeTests.swift; sourceTree = "<group>"; };
		61494CB924CB126F0082C633 /* RUMUserActionScope.swift */ = {isa = PBXFileReference; lastKnownFileType = sourcecode.swift; path = RUMUserActionScope.swift; sourceTree = "<group>"; };
		614E9EB2244719FA007EE3E1 /* BundleType.swift */ = {isa = PBXFileReference; lastKnownFileType = sourcecode.swift; path = BundleType.swift; sourceTree = "<group>"; };
		6152C83F24BE1CC8006A1679 /* DataUploaderBenchmarkTests.swift */ = {isa = PBXFileReference; lastKnownFileType = sourcecode.swift; path = DataUploaderBenchmarkTests.swift; sourceTree = "<group>"; };
		6152C84124BE1F47006A1679 /* DatadogBenchmarkTests.xcconfig */ = {isa = PBXFileReference; lastKnownFileType = text.xcconfig; path = DatadogBenchmarkTests.xcconfig; sourceTree = "<group>"; };
		6152C84224BE2165006A1679 /* MockServerAddress.local.xcconfig */ = {isa = PBXFileReference; lastKnownFileType = text.xcconfig; path = MockServerAddress.local.xcconfig; sourceTree = "<group>"; };
		615519252461BCE7002A85CF /* Datadog.xcconfig */ = {isa = PBXFileReference; lastKnownFileType = text.xcconfig; path = Datadog.xcconfig; sourceTree = "<group>"; };
		615519262461BCE7002A85CF /* Datadog.local.xcconfig */ = {isa = PBXFileReference; lastKnownFileType = text.xcconfig; path = Datadog.local.xcconfig; sourceTree = "<group>"; };
		6156CB8D24DDA1B5008CB2B2 /* RUMContextProvider.swift */ = {isa = PBXFileReference; lastKnownFileType = sourcecode.swift; path = RUMContextProvider.swift; sourceTree = "<group>"; };
		6156CB8F24DDA8BE008CB2B2 /* RUMCurrentContext.swift */ = {isa = PBXFileReference; lastKnownFileType = sourcecode.swift; path = RUMCurrentContext.swift; sourceTree = "<group>"; };
		6156CB9224DDAA34008CB2B2 /* RUMCurrentContextTests.swift */ = {isa = PBXFileReference; lastKnownFileType = sourcecode.swift; path = RUMCurrentContextTests.swift; sourceTree = "<group>"; };
		615A4A8224A3431600233986 /* Tracer+objc.swift */ = {isa = PBXFileReference; lastKnownFileType = sourcecode.swift; path = "Tracer+objc.swift"; sourceTree = "<group>"; };
		615A4A8424A3445700233986 /* TracerConfiguration+objc.swift */ = {isa = PBXFileReference; lastKnownFileType = sourcecode.swift; path = "TracerConfiguration+objc.swift"; sourceTree = "<group>"; };
		615A4A8624A3452800233986 /* DDTracerConfigurationTests.swift */ = {isa = PBXFileReference; lastKnownFileType = sourcecode.swift; path = DDTracerConfigurationTests.swift; sourceTree = "<group>"; };
		615A4A8824A34FD700233986 /* DDTracerTests.swift */ = {isa = PBXFileReference; lastKnownFileType = sourcecode.swift; path = DDTracerTests.swift; sourceTree = "<group>"; };
		615A4A8A24A3568900233986 /* OTSpan+objc.swift */ = {isa = PBXFileReference; lastKnownFileType = sourcecode.swift; path = "OTSpan+objc.swift"; sourceTree = "<group>"; };
		615A4A8C24A356A000233986 /* OTSpanContext+objc.swift */ = {isa = PBXFileReference; lastKnownFileType = sourcecode.swift; path = "OTSpanContext+objc.swift"; sourceTree = "<group>"; };
		617B953C24BF4D8F00E6F443 /* RUMMonitorTests.swift */ = {isa = PBXFileReference; lastKnownFileType = sourcecode.swift; path = RUMMonitorTests.swift; sourceTree = "<group>"; };
		617B953F24BF4DB300E6F443 /* RUMApplicationScopeTests.swift */ = {isa = PBXFileReference; lastKnownFileType = sourcecode.swift; path = RUMApplicationScopeTests.swift; sourceTree = "<group>"; };
		617B954124BF4E7600E6F443 /* RUMMonitorConfigurationTests.swift */ = {isa = PBXFileReference; lastKnownFileType = sourcecode.swift; path = RUMMonitorConfigurationTests.swift; sourceTree = "<group>"; };
		617CD0DC24CEDDD300B0B557 /* RUMUserActionScopeTests.swift */ = {isa = PBXFileReference; lastKnownFileType = sourcecode.swift; path = RUMUserActionScopeTests.swift; sourceTree = "<group>"; };
		617CEB382456BC3A00AD4669 /* TracingUUID.swift */ = {isa = PBXFileReference; lastKnownFileType = sourcecode.swift; path = TracingUUID.swift; sourceTree = "<group>"; };
		618715F624DC0CDE00FC0F69 /* RUMCommandTests.swift */ = {isa = PBXFileReference; lastKnownFileType = sourcecode.swift; path = RUMCommandTests.swift; sourceTree = "<group>"; };
		618715F824DC13A100FC0F69 /* RUMDataModelsMapping.swift */ = {isa = PBXFileReference; lastKnownFileType = sourcecode.swift; path = RUMDataModelsMapping.swift; sourceTree = "<group>"; };
		618715FB24DC5F0800FC0F69 /* RUMDataModelsMappingTests.swift */ = {isa = PBXFileReference; lastKnownFileType = sourcecode.swift; path = RUMDataModelsMappingTests.swift; sourceTree = "<group>"; };
		618C365E248E85B400520CDE /* DateFormattingTests.swift */ = {isa = PBXFileReference; lastKnownFileType = sourcecode.swift; path = DateFormattingTests.swift; sourceTree = "<group>"; };
		618DCFD624C7265300589570 /* RUMUUID.swift */ = {isa = PBXFileReference; lastKnownFileType = sourcecode.swift; path = RUMUUID.swift; sourceTree = "<group>"; };
		618DCFD824C7269500589570 /* RUMUUIDGenerator.swift */ = {isa = PBXFileReference; lastKnownFileType = sourcecode.swift; path = RUMUUIDGenerator.swift; sourceTree = "<group>"; };
		618DCFDE24C75FD300589570 /* RUMScopeTests.swift */ = {isa = PBXFileReference; lastKnownFileType = sourcecode.swift; path = RUMScopeTests.swift; sourceTree = "<group>"; };
		618DCFE024C766F500589570 /* SendRUMFixture2ViewController.swift */ = {isa = PBXFileReference; lastKnownFileType = sourcecode.swift; path = SendRUMFixture2ViewController.swift; sourceTree = "<group>"; };
		618DCFE224C766FB00589570 /* SendRUMFixture3ViewController.swift */ = {isa = PBXFileReference; lastKnownFileType = sourcecode.swift; path = SendRUMFixture3ViewController.swift; sourceTree = "<group>"; };
		6198D27024C6E3B700493501 /* RUMViewScopeTests.swift */ = {isa = PBXFileReference; lastKnownFileType = sourcecode.swift; path = RUMViewScopeTests.swift; sourceTree = "<group>"; };
		61AD4E172451C7FF006E34EA /* TracingFeatureMocks.swift */ = {isa = PBXFileReference; lastKnownFileType = sourcecode.swift; path = TracingFeatureMocks.swift; sourceTree = "<group>"; };
		61AD4E3724531500006E34EA /* DataFormat.swift */ = {isa = PBXFileReference; lastKnownFileType = sourcecode.swift; path = DataFormat.swift; sourceTree = "<group>"; };
		61AD4E3924534075006E34EA /* TracingFeatureTests.swift */ = {isa = PBXFileReference; lastKnownFileType = sourcecode.swift; path = TracingFeatureTests.swift; sourceTree = "<group>"; };
		61B558CE2469561C001460D3 /* LoggerBuilderTests.swift */ = {isa = PBXFileReference; lastKnownFileType = sourcecode.swift; path = LoggerBuilderTests.swift; sourceTree = "<group>"; };
		61B558D32469CDD8001460D3 /* TracingUUIDGeneratorTests.swift */ = {isa = PBXFileReference; lastKnownFileType = sourcecode.swift; path = TracingUUIDGeneratorTests.swift; sourceTree = "<group>"; };
		61B9ED1A2461E12000C0DCFF /* SendLogsFixtureViewController.swift */ = {isa = PBXFileReference; fileEncoding = 4; lastKnownFileType = sourcecode.swift; path = SendLogsFixtureViewController.swift; sourceTree = "<group>"; };
		61B9ED1B2461E12000C0DCFF /* SendTracesFixtureViewController.swift */ = {isa = PBXFileReference; fileEncoding = 4; lastKnownFileType = sourcecode.swift; path = SendTracesFixtureViewController.swift; sourceTree = "<group>"; };
		61B9ED1E2461E57700C0DCFF /* UITestsHelpers.swift */ = {isa = PBXFileReference; lastKnownFileType = sourcecode.swift; path = UITestsHelpers.swift; sourceTree = "<group>"; };
		61B9ED202462089600C0DCFF /* TracingIntegrationTests.swift */ = {isa = PBXFileReference; lastKnownFileType = sourcecode.swift; path = TracingIntegrationTests.swift; sourceTree = "<group>"; };
		61BB2B1A244A185D009F3F56 /* PerformancePreset.swift */ = {isa = PBXFileReference; lastKnownFileType = sourcecode.swift; path = PerformancePreset.swift; sourceTree = "<group>"; };
		61C2C20624C098FC00C0321C /* RUMSessionScope.swift */ = {isa = PBXFileReference; lastKnownFileType = sourcecode.swift; path = RUMSessionScope.swift; sourceTree = "<group>"; };
		61C2C20824C0C75500C0321C /* RUMSessionScopeTests.swift */ = {isa = PBXFileReference; lastKnownFileType = sourcecode.swift; path = RUMSessionScopeTests.swift; sourceTree = "<group>"; };
		61C2C20A24C1045300C0321C /* SendRUMFixture1ViewController.swift */ = {isa = PBXFileReference; lastKnownFileType = sourcecode.swift; path = SendRUMFixture1ViewController.swift; sourceTree = "<group>"; };
		61C2C20C24C1831700C0321C /* RUMIntegrationTests.swift */ = {isa = PBXFileReference; lastKnownFileType = sourcecode.swift; path = RUMIntegrationTests.swift; sourceTree = "<group>"; };
		61C2C21124C5951400C0321C /* RUMViewScope.swift */ = {isa = PBXFileReference; lastKnownFileType = sourcecode.swift; path = RUMViewScope.swift; sourceTree = "<group>"; };
		61C3637F2436164B00C4D4E6 /* ObjcExceptionHandlerTests.swift */ = {isa = PBXFileReference; lastKnownFileType = sourcecode.swift; path = ObjcExceptionHandlerTests.swift; sourceTree = "<group>"; };
		61C3638224361BE200C4D4E6 /* DatadogPrivateMocks.swift */ = {isa = PBXFileReference; lastKnownFileType = sourcecode.swift; path = DatadogPrivateMocks.swift; sourceTree = "<group>"; };
		61C3638424361E9200C4D4E6 /* Globals.swift */ = {isa = PBXFileReference; lastKnownFileType = sourcecode.swift; path = Globals.swift; sourceTree = "<group>"; };
		61C3646F243B5C8300C4D4E6 /* ServerMock.swift */ = {isa = PBXFileReference; lastKnownFileType = sourcecode.swift; path = ServerMock.swift; sourceTree = "<group>"; };
<<<<<<< HEAD
		61C3E63424BF1794008053F2 /* Attributes.swift */ = {isa = PBXFileReference; lastKnownFileType = sourcecode.swift; path = Attributes.swift; sourceTree = "<group>"; };
		61C3E63624BF191F008053F2 /* RUMScope.swift */ = {isa = PBXFileReference; lastKnownFileType = sourcecode.swift; path = RUMScope.swift; sourceTree = "<group>"; };
		61C3E63824BF19B4008053F2 /* RUMContext.swift */ = {isa = PBXFileReference; lastKnownFileType = sourcecode.swift; path = RUMContext.swift; sourceTree = "<group>"; };
		61C3E63A24BF1A4B008053F2 /* RUMCommand.swift */ = {isa = PBXFileReference; lastKnownFileType = sourcecode.swift; path = RUMCommand.swift; sourceTree = "<group>"; };
		61C3E63D24BF1B91008053F2 /* RUMApplicationScope.swift */ = {isa = PBXFileReference; lastKnownFileType = sourcecode.swift; path = RUMApplicationScope.swift; sourceTree = "<group>"; };
		61C5A8732450989E00DA608C /* OpenTracing.framework */ = {isa = PBXFileReference; lastKnownFileType = wrapper.framework; name = OpenTracing.framework; path = ../Carthage/Build/iOS/OpenTracing.framework; sourceTree = "<group>"; };
=======
>>>>>>> a240fc23
		61C5A87824509A0C00DA608C /* DDSpan.swift */ = {isa = PBXFileReference; fileEncoding = 4; lastKnownFileType = sourcecode.swift; path = DDSpan.swift; sourceTree = "<group>"; };
		61C5A87924509A0C00DA608C /* DDNoOps.swift */ = {isa = PBXFileReference; fileEncoding = 4; lastKnownFileType = sourcecode.swift; path = DDNoOps.swift; sourceTree = "<group>"; };
		61C5A87B24509A0C00DA608C /* TracingUUIDGenerator.swift */ = {isa = PBXFileReference; fileEncoding = 4; lastKnownFileType = sourcecode.swift; path = TracingUUIDGenerator.swift; sourceTree = "<group>"; };
		61C5A87C24509A0C00DA608C /* Casting.swift */ = {isa = PBXFileReference; fileEncoding = 4; lastKnownFileType = sourcecode.swift; path = Casting.swift; sourceTree = "<group>"; };
		61C5A87D24509A0C00DA608C /* Warnings.swift */ = {isa = PBXFileReference; fileEncoding = 4; lastKnownFileType = sourcecode.swift; path = Warnings.swift; sourceTree = "<group>"; };
		61C5A87E24509A0C00DA608C /* DDSpanContext.swift */ = {isa = PBXFileReference; fileEncoding = 4; lastKnownFileType = sourcecode.swift; path = DDSpanContext.swift; sourceTree = "<group>"; };
		61C5A88024509A0C00DA608C /* SpanFileOutput.swift */ = {isa = PBXFileReference; fileEncoding = 4; lastKnownFileType = sourcecode.swift; path = SpanFileOutput.swift; sourceTree = "<group>"; };
		61C5A88124509A0C00DA608C /* SpanOutput.swift */ = {isa = PBXFileReference; fileEncoding = 4; lastKnownFileType = sourcecode.swift; path = SpanOutput.swift; sourceTree = "<group>"; };
		61C5A88324509A0C00DA608C /* HTTPHeadersWriter.swift */ = {isa = PBXFileReference; fileEncoding = 4; lastKnownFileType = sourcecode.swift; path = HTTPHeadersWriter.swift; sourceTree = "<group>"; };
		61C5A88D24509A1F00DA608C /* Tracer.swift */ = {isa = PBXFileReference; fileEncoding = 4; lastKnownFileType = sourcecode.swift; path = Tracer.swift; sourceTree = "<group>"; };
		61C5A88F24509AA700DA608C /* TracingFeature.swift */ = {isa = PBXFileReference; lastKnownFileType = sourcecode.swift; path = TracingFeature.swift; sourceTree = "<group>"; };
		61C5A89524509BF600DA608C /* TracerTests.swift */ = {isa = PBXFileReference; fileEncoding = 4; lastKnownFileType = sourcecode.swift; path = TracerTests.swift; sourceTree = "<group>"; };
		61C5A89824509C1100DA608C /* DDSpanTests.swift */ = {isa = PBXFileReference; fileEncoding = 4; lastKnownFileType = sourcecode.swift; path = DDSpanTests.swift; sourceTree = "<group>"; };
		61C5A89A24509C1100DA608C /* WarningsTests.swift */ = {isa = PBXFileReference; fileEncoding = 4; lastKnownFileType = sourcecode.swift; path = WarningsTests.swift; sourceTree = "<group>"; };
		61C5A89B24509C1100DA608C /* UUID.swift */ = {isa = PBXFileReference; fileEncoding = 4; lastKnownFileType = sourcecode.swift; path = UUID.swift; sourceTree = "<group>"; };
		61C5A89C24509C1100DA608C /* Casting.swift */ = {isa = PBXFileReference; fileEncoding = 4; lastKnownFileType = sourcecode.swift; path = Casting.swift; sourceTree = "<group>"; };
		61C5A8A424509FAA00DA608C /* SpanEncoder.swift */ = {isa = PBXFileReference; fileEncoding = 4; lastKnownFileType = sourcecode.swift; path = SpanEncoder.swift; sourceTree = "<group>"; };
		61C5A8A524509FAA00DA608C /* SpanBuilder.swift */ = {isa = PBXFileReference; fileEncoding = 4; lastKnownFileType = sourcecode.swift; path = SpanBuilder.swift; sourceTree = "<group>"; };
		61D447E124917F8F00649287 /* DateFormatting.swift */ = {isa = PBXFileReference; fileEncoding = 4; lastKnownFileType = sourcecode.swift; path = DateFormatting.swift; sourceTree = "<group>"; };
		61E45BCE2450A6EC00F2C652 /* TracingUUIDTests.swift */ = {isa = PBXFileReference; lastKnownFileType = sourcecode.swift; path = TracingUUIDTests.swift; sourceTree = "<group>"; };
		61E45BD12450F65B00F2C652 /* SpanBuilderTests.swift */ = {isa = PBXFileReference; lastKnownFileType = sourcecode.swift; path = SpanBuilderTests.swift; sourceTree = "<group>"; };
		61E45BE4245196EA00F2C652 /* SpanFileOutputTests.swift */ = {isa = PBXFileReference; lastKnownFileType = sourcecode.swift; path = SpanFileOutputTests.swift; sourceTree = "<group>"; };
		61E45BE624519A3700F2C652 /* JSONDataMatcher.swift */ = {isa = PBXFileReference; lastKnownFileType = sourcecode.swift; path = JSONDataMatcher.swift; sourceTree = "<group>"; };
		61E45ED02451A8730061DAC7 /* SpanMatcher.swift */ = {isa = PBXFileReference; lastKnownFileType = sourcecode.swift; path = SpanMatcher.swift; sourceTree = "<group>"; };
		61E5332B24B75C51003D6C4E /* RUMFeature.swift */ = {isa = PBXFileReference; lastKnownFileType = sourcecode.swift; path = RUMFeature.swift; sourceTree = "<group>"; };
		61E5332E24B75DE2003D6C4E /* RUMFeatureTests.swift */ = {isa = PBXFileReference; lastKnownFileType = sourcecode.swift; path = RUMFeatureTests.swift; sourceTree = "<group>"; };
		61E5333024B75DFC003D6C4E /* RUMFeatureMocks.swift */ = {isa = PBXFileReference; lastKnownFileType = sourcecode.swift; path = RUMFeatureMocks.swift; sourceTree = "<group>"; };
		61E5333524B84B43003D6C4E /* RUMMonitor.swift */ = {isa = PBXFileReference; lastKnownFileType = sourcecode.swift; path = RUMMonitor.swift; sourceTree = "<group>"; };
		61E5333724B84EE2003D6C4E /* DebugRUMViewController.swift */ = {isa = PBXFileReference; lastKnownFileType = sourcecode.swift; path = DebugRUMViewController.swift; sourceTree = "<group>"; };
		61E5333C24B8791A003D6C4E /* RUMEventEncoder.swift */ = {isa = PBXFileReference; lastKnownFileType = sourcecode.swift; path = RUMEventEncoder.swift; sourceTree = "<group>"; };
		61E909E624A24DD3005EA2DE /* OTSpan.swift */ = {isa = PBXFileReference; fileEncoding = 4; lastKnownFileType = sourcecode.swift; path = OTSpan.swift; sourceTree = "<group>"; };
		61E909E724A24DD3005EA2DE /* OTFormat.swift */ = {isa = PBXFileReference; fileEncoding = 4; lastKnownFileType = sourcecode.swift; path = OTFormat.swift; sourceTree = "<group>"; };
		61E909E824A24DD3005EA2DE /* OTGlobal.swift */ = {isa = PBXFileReference; fileEncoding = 4; lastKnownFileType = sourcecode.swift; path = OTGlobal.swift; sourceTree = "<group>"; };
		61E909E924A24DD3005EA2DE /* OTTracer.swift */ = {isa = PBXFileReference; fileEncoding = 4; lastKnownFileType = sourcecode.swift; path = OTTracer.swift; sourceTree = "<group>"; };
		61E909EA24A24DD3005EA2DE /* OTReference.swift */ = {isa = PBXFileReference; fileEncoding = 4; lastKnownFileType = sourcecode.swift; path = OTReference.swift; sourceTree = "<group>"; };
		61E909EB24A24DD3005EA2DE /* OTConstants.swift */ = {isa = PBXFileReference; fileEncoding = 4; lastKnownFileType = sourcecode.swift; path = OTConstants.swift; sourceTree = "<group>"; };
		61E909EC24A24DD3005EA2DE /* OTSpanContext.swift */ = {isa = PBXFileReference; fileEncoding = 4; lastKnownFileType = sourcecode.swift; path = OTSpanContext.swift; sourceTree = "<group>"; };
		61E909F524A32D1C005EA2DE /* OTGlobalTests.swift */ = {isa = PBXFileReference; lastKnownFileType = sourcecode.swift; path = OTGlobalTests.swift; sourceTree = "<group>"; };
		61E917CE2464270500E6C631 /* EncodableValueTests.swift */ = {isa = PBXFileReference; lastKnownFileType = sourcecode.swift; path = EncodableValueTests.swift; sourceTree = "<group>"; };
		61E917D02465423600E6C631 /* TracerConfiguration.swift */ = {isa = PBXFileReference; lastKnownFileType = sourcecode.swift; path = TracerConfiguration.swift; sourceTree = "<group>"; };
		61E917D2246546BF00E6C631 /* TracerConfigurationTests.swift */ = {isa = PBXFileReference; lastKnownFileType = sourcecode.swift; path = TracerConfigurationTests.swift; sourceTree = "<group>"; };
		61F1A6192498A51700075390 /* CoreMocks.swift */ = {isa = PBXFileReference; lastKnownFileType = sourcecode.swift; path = CoreMocks.swift; sourceTree = "<group>"; };
		61F1A620249A45E400075390 /* DDSpanContextTests.swift */ = {isa = PBXFileReference; lastKnownFileType = sourcecode.swift; path = DDSpanContextTests.swift; sourceTree = "<group>"; };
		61F1A622249B811200075390 /* Encoding.swift */ = {isa = PBXFileReference; lastKnownFileType = sourcecode.swift; path = Encoding.swift; sourceTree = "<group>"; };
		61F8CC082469295500FE2908 /* DatadogConfigurationTests.swift */ = {isa = PBXFileReference; lastKnownFileType = sourcecode.swift; path = DatadogConfigurationTests.swift; sourceTree = "<group>"; };
		61FB222C244A21ED00902D19 /* LoggingFeatureMocks.swift */ = {isa = PBXFileReference; lastKnownFileType = sourcecode.swift; path = LoggingFeatureMocks.swift; sourceTree = "<group>"; };
		61FB222F244E1BE900902D19 /* LoggingFeatureTests.swift */ = {isa = PBXFileReference; lastKnownFileType = sourcecode.swift; path = LoggingFeatureTests.swift; sourceTree = "<group>"; };
		61FF281D24B8968D000B3D9B /* RUMEventBuilder.swift */ = {isa = PBXFileReference; lastKnownFileType = sourcecode.swift; path = RUMEventBuilder.swift; sourceTree = "<group>"; };
		61FF282024B8981D000B3D9B /* RUMEventBuilderTests.swift */ = {isa = PBXFileReference; lastKnownFileType = sourcecode.swift; path = RUMEventBuilderTests.swift; sourceTree = "<group>"; };
		61FF282324B8A1C3000B3D9B /* RUMEventFileOutput.swift */ = {isa = PBXFileReference; lastKnownFileType = sourcecode.swift; path = RUMEventFileOutput.swift; sourceTree = "<group>"; };
		61FF282524B8A248000B3D9B /* RUMEventOutput.swift */ = {isa = PBXFileReference; lastKnownFileType = sourcecode.swift; path = RUMEventOutput.swift; sourceTree = "<group>"; };
		61FF282724B8A31E000B3D9B /* RUMEventMatcher.swift */ = {isa = PBXFileReference; lastKnownFileType = sourcecode.swift; path = RUMEventMatcher.swift; sourceTree = "<group>"; };
		61FF282F24BC5E2D000B3D9B /* RUMEventFileOutputTests.swift */ = {isa = PBXFileReference; lastKnownFileType = sourcecode.swift; path = RUMEventFileOutputTests.swift; sourceTree = "<group>"; };
		9E26E6B824C87693000B3270 /* RUMDataModels.swift */ = {isa = PBXFileReference; fileEncoding = 4; lastKnownFileType = sourcecode.swift; path = RUMDataModels.swift; sourceTree = "<group>"; };
		9E330A8B24ADE1250031408E /* DatadogTests-Bridging-Header.h */ = {isa = PBXFileReference; lastKnownFileType = sourcecode.c.h; path = "DatadogTests-Bridging-Header.h"; sourceTree = "<group>"; };
		9E330A8C24ADE1250031408E /* NSURLSessionBridge.h */ = {isa = PBXFileReference; lastKnownFileType = sourcecode.c.h; path = NSURLSessionBridge.h; sourceTree = "<group>"; };
		9E330A8D24ADE1250031408E /* NSURLSessionBridge.m */ = {isa = PBXFileReference; lastKnownFileType = sourcecode.c.objc; path = NSURLSessionBridge.m; sourceTree = "<group>"; };
		9E36D92124373EA700BFBDB7 /* SwiftExtensionsTests.swift */ = {isa = PBXFileReference; lastKnownFileType = sourcecode.swift; path = SwiftExtensionsTests.swift; sourceTree = "<group>"; };
		9E493E1B249B7BAA005F95F5 /* TracingAutoInstrumentationTests.swift */ = {isa = PBXFileReference; lastKnownFileType = sourcecode.swift; path = TracingAutoInstrumentationTests.swift; sourceTree = "<group>"; };
		9E50B2E324B49DDF00A2CB95 /* URLFilterTests.swift */ = {isa = PBXFileReference; lastKnownFileType = sourcecode.swift; path = URLFilterTests.swift; sourceTree = "<group>"; };
		9E544A4C24752A8900E83072 /* URLSessionSwizzlerTests.swift */ = {isa = PBXFileReference; lastKnownFileType = sourcecode.swift; path = URLSessionSwizzlerTests.swift; sourceTree = "<group>"; };
		9E544A4E24753C6E00E83072 /* MethodSwizzler.swift */ = {isa = PBXFileReference; lastKnownFileType = sourcecode.swift; path = MethodSwizzler.swift; sourceTree = "<group>"; };
		9E544A5024753DDE00E83072 /* MethodSwizzlerTests.swift */ = {isa = PBXFileReference; lastKnownFileType = sourcecode.swift; path = MethodSwizzlerTests.swift; sourceTree = "<group>"; };
		9E58E8E024615C75008E5063 /* JSONEncoder.swift */ = {isa = PBXFileReference; lastKnownFileType = sourcecode.swift; path = JSONEncoder.swift; sourceTree = "<group>"; };
		9E58E8E224615EDA008E5063 /* JSONEncoderTests.swift */ = {isa = PBXFileReference; lastKnownFileType = sourcecode.swift; path = JSONEncoderTests.swift; sourceTree = "<group>"; };
		9E68FB53244707FD0013A8AA /* ObjcExceptionHandler.m */ = {isa = PBXFileReference; fileEncoding = 4; lastKnownFileType = sourcecode.c.objc; path = ObjcExceptionHandler.m; sourceTree = "<group>"; };
		9E68FB54244707FD0013A8AA /* ObjcExceptionHandler.h */ = {isa = PBXFileReference; fileEncoding = 4; lastKnownFileType = sourcecode.c.h; path = ObjcExceptionHandler.h; sourceTree = "<group>"; };
		9E9EB37624468CE90002C80B /* Datadog.modulemap */ = {isa = PBXFileReference; lastKnownFileType = "sourcecode.module-map"; path = Datadog.modulemap; sourceTree = "<group>"; };
		9EB47B91247443FA004F90BE /* URLSessionSwizzler.swift */ = {isa = PBXFileReference; lastKnownFileType = sourcecode.swift; path = URLSessionSwizzler.swift; sourceTree = "<group>"; };
		9ED583A22498C222004CFF2A /* TracingAutoInstrumentation.swift */ = {isa = PBXFileReference; lastKnownFileType = sourcecode.swift; path = TracingAutoInstrumentation.swift; sourceTree = "<group>"; };
		9EF49F1624476FBD004F2CA0 /* Info.plist */ = {isa = PBXFileReference; lastKnownFileType = text.plist.xml; path = Info.plist; sourceTree = "<group>"; };
		9EF49F17244770AD004F2CA0 /* DatadogIntegrationTests.xcconfig */ = {isa = PBXFileReference; lastKnownFileType = text.xcconfig; path = DatadogIntegrationTests.xcconfig; sourceTree = "<group>"; };
		9EFD112B24B32D29003A1A2B /* URLFilter.swift */ = {isa = PBXFileReference; lastKnownFileType = sourcecode.swift; path = URLFilter.swift; sourceTree = "<group>"; };
		E132727A24B333C700952F8B /* TracingBenchmarkTests.swift */ = {isa = PBXFileReference; lastKnownFileType = sourcecode.swift; path = TracingBenchmarkTests.swift; sourceTree = "<group>"; };
		E132727C24B35B5F00952F8B /* TracingStorageBenchmarkTests.swift */ = {isa = PBXFileReference; lastKnownFileType = sourcecode.swift; path = TracingStorageBenchmarkTests.swift; sourceTree = "<group>"; };
<<<<<<< HEAD
=======
		E1D202E924C065CF00D1AF3A /* ActiveSpansPool.swift */ = {isa = PBXFileReference; lastKnownFileType = sourcecode.swift; path = ActiveSpansPool.swift; sourceTree = "<group>"; };
		E1D203FB24C1884500D1AF3A /* ActiveSpansPoolTests.swift */ = {isa = PBXFileReference; lastKnownFileType = sourcecode.swift; path = ActiveSpansPoolTests.swift; sourceTree = "<group>"; };
>>>>>>> a240fc23
		E1D5AEA624B4D45A007F194B /* Versioning.swift */ = {isa = PBXFileReference; fileEncoding = 4; lastKnownFileType = sourcecode.swift; path = Versioning.swift; sourceTree = "<group>"; };
/* End PBXFileReference section */

/* Begin PBXFrameworksBuildPhase section */
		61133B88242393DE00786299 /* Frameworks */ = {
			isa = PBXFrameworksBuildPhase;
			buildActionMask = 2147483647;
			files = (
				61133B8C242393DE00786299 /* Datadog.framework in Frameworks */,
				61570005246AADFA00E96950 /* DatadogObjc.framework in Frameworks */,
			);
			runOnlyForDeploymentPostprocessing = 0;
		};
		61133BED242397DA00786299 /* Frameworks */ = {
			isa = PBXFrameworksBuildPhase;
			buildActionMask = 2147483647;
			files = (
				61133C702423993200786299 /* Datadog.framework in Frameworks */,
			);
			runOnlyForDeploymentPostprocessing = 0;
		};
		61441BFF24616DE9003D8BB8 /* Frameworks */ = {
			isa = PBXFrameworksBuildPhase;
			buildActionMask = 2147483647;
			files = (
			);
			runOnlyForDeploymentPostprocessing = 0;
		};
		61441C2724616F1D003D8BB8 /* Frameworks */ = {
			isa = PBXFrameworksBuildPhase;
			buildActionMask = 2147483647;
			files = (
				61441C44246174CE003D8BB8 /* HTTPServerMock in Frameworks */,
			);
			runOnlyForDeploymentPostprocessing = 0;
		};
		61441C6524619FE4003D8BB8 /* Frameworks */ = {
			isa = PBXFrameworksBuildPhase;
			buildActionMask = 2147483647;
			files = (
				6152C83E24BE1C91006A1679 /* HTTPServerMock in Frameworks */,
				61441C6D24619FE4003D8BB8 /* Datadog.framework in Frameworks */,
				61570007246AAED100E96950 /* DatadogObjc.framework in Frameworks */,
			);
			runOnlyForDeploymentPostprocessing = 0;
		};
/* End PBXFrameworksBuildPhase section */

/* Begin PBXGroup section */
		61133B78242393DE00786299 = {
			isa = PBXGroup;
			children = (
				61133B9C2423979B00786299 /* Datadog */,
				61133C082423983800786299 /* DatadogObjc */,
				9E68FB52244707FD0013A8AA /* _Datadog_Private */,
				61133C122423990D00786299 /* DatadogTests */,
				61441C772461A204003D8BB8 /* DatadogBenchmarkTests */,
				61441C3524617013003D8BB8 /* DatadogIntegrationTests */,
				61133C07242397F200786299 /* TargetSupport */,
				61441C0324616DE9003D8BB8 /* Example */,
				61133B83242393DE00786299 /* Products */,
				61133C6F2423993200786299 /* Frameworks */,
			);
			sourceTree = "<group>";
		};
		61133B83242393DE00786299 /* Products */ = {
			isa = PBXGroup;
			children = (
				61133B82242393DE00786299 /* Datadog.framework */,
				61133B8B242393DE00786299 /* DatadogTests.xctest */,
				61133BF0242397DA00786299 /* DatadogObjc.framework */,
				61441C0224616DE9003D8BB8 /* Example.app */,
				61441C2A24616F1D003D8BB8 /* DatadogIntegrationTests.xctest */,
				61441C6824619FE4003D8BB8 /* DatadogBenchmarkTests.xctest */,
			);
			name = Products;
			sourceTree = "<group>";
		};
		61133B84242393DE00786299 /* Datadog */ = {
			isa = PBXGroup;
			children = (
				61133B85242393DE00786299 /* Datadog.h */,
				61133B86242393DE00786299 /* Info.plist */,
			);
			path = Datadog;
			sourceTree = "<group>";
		};
		61133B8F242393DE00786299 /* DatadogTests */ = {
			isa = PBXGroup;
			children = (
				61133B92242393DE00786299 /* Info.plist */,
				9E330A8B24ADE1250031408E /* DatadogTests-Bridging-Header.h */,
			);
			path = DatadogTests;
			sourceTree = "<group>";
		};
		61133B9C2423979B00786299 /* Datadog */ = {
			isa = PBXGroup;
			children = (
				9E9EB37624468CE90002C80B /* Datadog.modulemap */,
				61133BBB2423979B00786299 /* Datadog.swift */,
				61133BB52423979B00786299 /* DatadogConfiguration.swift */,
				61C3E63424BF1794008053F2 /* Attributes.swift */,
				61133BB62423979B00786299 /* Logger.swift */,
				61C5A88D24509A1F00DA608C /* Tracer.swift */,
				61E917D02465423600E6C631 /* TracerConfiguration.swift */,
				61E5333524B84B43003D6C4E /* RUMMonitor.swift */,
				E1D5AEA624B4D45A007F194B /* Versioning.swift */,
				61133B9E2423979B00786299 /* Core */,
				61133BBC2423979B00786299 /* Logging */,
				61C5A87724509A0C00DA608C /* Tracing */,
				61E5332A24B75C3B003D6C4E /* RUM */,
				61216277247D1F2100AC5D67 /* FeaturesIntegration */,
				61133BB72423979B00786299 /* Utils */,
				61E909E524A24DD3005EA2DE /* OpenTracing */,
			);
			name = Datadog;
			path = ../Sources/Datadog;
			sourceTree = "<group>";
		};
		61133B9E2423979B00786299 /* Core */ = {
			isa = PBXGroup;
			children = (
				614E9EB2244719FA007EE3E1 /* BundleType.swift */,
				61BB2B1A244A185D009F3F56 /* PerformancePreset.swift */,
				9E5D2D4A249137E900763FE4 /* AutoInstrumentation */,
				61133BBF2423979B00786299 /* Attributes */,
				61133B9F2423979B00786299 /* Utils */,
				61133BA12423979B00786299 /* System */,
				61133BA62423979B00786299 /* Persistence */,
				61133BAE2423979B00786299 /* Upload */,
			);
			path = Core;
			sourceTree = "<group>";
		};
		61133B9F2423979B00786299 /* Utils */ = {
			isa = PBXGroup;
			children = (
				61D447E124917F8F00649287 /* DateFormatting.swift */,
				61133BA02423979B00786299 /* EncodableValue.swift */,
				9E58E8E024615C75008E5063 /* JSONEncoder.swift */,
				61363D9C24D999F70084CD6F /* DDError.swift */,
			);
			path = Utils;
			sourceTree = "<group>";
		};
		61133BA12423979B00786299 /* System */ = {
			isa = PBXGroup;
			children = (
				61133BA82423979B00786299 /* DateProvider.swift */,
				61133BA22423979B00786299 /* CarrierInfoProvider.swift */,
				61133BA32423979B00786299 /* MobileDevice.swift */,
				61133BA42423979B00786299 /* NetworkConnectionInfoProvider.swift */,
				61133BA52423979B00786299 /* BatteryStatusProvider.swift */,
			);
			path = System;
			sourceTree = "<group>";
		};
		61133BA62423979B00786299 /* Persistence */ = {
			isa = PBXGroup;
			children = (
				61AD4E3724531500006E34EA /* DataFormat.swift */,
				61133BA92423979B00786299 /* FilesOrchestrator.swift */,
				61133BA72423979B00786299 /* FileWriter.swift */,
				61133BAD2423979B00786299 /* FileReader.swift */,
				61133BAA2423979B00786299 /* Files */,
			);
			path = Persistence;
			sourceTree = "<group>";
		};
		61133BAA2423979B00786299 /* Files */ = {
			isa = PBXGroup;
			children = (
				61133BAB2423979B00786299 /* Directory.swift */,
				61133BAC2423979B00786299 /* File.swift */,
			);
			path = Files;
			sourceTree = "<group>";
		};
		61133BAE2423979B00786299 /* Upload */ = {
			isa = PBXGroup;
			children = (
				61133BAF2423979B00786299 /* DataUploadConditions.swift */,
				61133BB32423979B00786299 /* DataUploadDelay.swift */,
				61133BB02423979B00786299 /* DataUploader.swift */,
				61133BB12423979B00786299 /* DataUploadWorker.swift */,
				61133BB22423979B00786299 /* HTTPClient.swift */,
				61133BB42423979B00786299 /* HTTPHeaders.swift */,
			);
			path = Upload;
			sourceTree = "<group>";
		};
		61133BB72423979B00786299 /* Utils */ = {
			isa = PBXGroup;
			children = (
				61C3638424361E9200C4D4E6 /* Globals.swift */,
				61133BB82423979B00786299 /* InternalLoggers.swift */,
				61133BB92423979B00786299 /* CompilationConditions.swift */,
				61133BBA2423979B00786299 /* SwiftExtensions.swift */,
			);
			path = Utils;
			sourceTree = "<group>";
		};
		61133BBC2423979B00786299 /* Logging */ = {
			isa = PBXGroup;
			children = (
				612983CC2449E62E00D4424B /* LoggingFeature.swift */,
				61133BC12423979B00786299 /* Log */,
				61133BC52423979B00786299 /* LogOutputs */,
			);
			path = Logging;
			sourceTree = "<group>";
		};
		61133BBF2423979B00786299 /* Attributes */ = {
			isa = PBXGroup;
			children = (
				61133BC02423979B00786299 /* UserInfo.swift */,
			);
			path = Attributes;
			sourceTree = "<group>";
		};
		61133BC12423979B00786299 /* Log */ = {
			isa = PBXGroup;
			children = (
				61133BC22423979B00786299 /* LogEncoder.swift */,
				61133BC32423979B00786299 /* LogBuilder.swift */,
				61133BC42423979B00786299 /* LogSanitizer.swift */,
			);
			path = Log;
			sourceTree = "<group>";
		};
		61133BC52423979B00786299 /* LogOutputs */ = {
			isa = PBXGroup;
			children = (
				61133BC62423979B00786299 /* LogUtilityOutputs.swift */,
				61133BC72423979B00786299 /* LogFileOutput.swift */,
				61133BC82423979B00786299 /* LogOutput.swift */,
				61133BC92423979B00786299 /* LogConsoleOutput.swift */,
			);
			path = LogOutputs;
			sourceTree = "<group>";
		};
		61133BF1242397DA00786299 /* DatadogObjc */ = {
			isa = PBXGroup;
			children = (
				61133BF2242397DA00786299 /* DatadogObjc.h */,
				61133BF3242397DA00786299 /* Info.plist */,
			);
			path = DatadogObjc;
			sourceTree = "<group>";
		};
		61133C07242397F200786299 /* TargetSupport */ = {
			isa = PBXGroup;
			children = (
				615519242461BCE7002A85CF /* xcconfigs */,
				61133B84242393DE00786299 /* Datadog */,
				61133BF1242397DA00786299 /* DatadogObjc */,
				61133B8F242393DE00786299 /* DatadogTests */,
				61441C762461A01D003D8BB8 /* DatadogBenchmarkTests */,
				9EF49F1524476FBD004F2CA0 /* DatadogIntegrationTests */,
				61441C9E2461AF4D003D8BB8 /* Example */,
			);
			path = TargetSupport;
			sourceTree = "<group>";
		};
		61133C082423983800786299 /* DatadogObjc */ = {
			isa = PBXGroup;
			children = (
				61133C092423983800786299 /* Datadog+objc.swift */,
				61133C0D2423983800786299 /* DatadogConfiguration+objc.swift */,
				61133C0C2423983800786299 /* Logger+objc.swift */,
				615A4A8224A3431600233986 /* Tracer+objc.swift */,
				615A4A8424A3445700233986 /* TracerConfiguration+objc.swift */,
				6132BF4524A498B400D7BD17 /* Tracing */,
				61133C0A2423983800786299 /* ObjcIntercompatibility */,
				6132BF4024A38D0600D7BD17 /* OpenTracing */,
			);
			name = DatadogObjc;
			path = ../Sources/DatadogObjc;
			sourceTree = "<group>";
		};
		61133C0A2423983800786299 /* ObjcIntercompatibility */ = {
			isa = PBXGroup;
			children = (
				61133C0B2423983800786299 /* AnyEncodable.swift */,
			);
			path = ObjcIntercompatibility;
			sourceTree = "<group>";
		};
		61133C122423990D00786299 /* DatadogTests */ = {
			isa = PBXGroup;
			children = (
				61133C182423990D00786299 /* Datadog */,
				61133C132423990D00786299 /* DatadogObjc */,
				61C3637E2436163400C4D4E6 /* DatadogPrivate */,
				61E909F424A32CF6005EA2DE /* OpenTracing */,
				61133C422423990D00786299 /* Matchers */,
				61133C442423990D00786299 /* Helpers */,
			);
			name = DatadogTests;
			path = ../Tests/DatadogTests;
			sourceTree = "<group>";
		};
		61133C132423990D00786299 /* DatadogObjc */ = {
			isa = PBXGroup;
			children = (
				61133C142423990D00786299 /* DDDatadogTests.swift */,
				61133C162423990D00786299 /* DDConfigurationTests.swift */,
				61133C172423990D00786299 /* DDLoggerTests.swift */,
				61133C152423990D00786299 /* DDLoggerBuilderTests.swift */,
				615A4A8824A34FD700233986 /* DDTracerTests.swift */,
				615A4A8624A3452800233986 /* DDTracerConfigurationTests.swift */,
			);
			path = DatadogObjc;
			sourceTree = "<group>";
		};
		61133C182423990D00786299 /* Datadog */ = {
			isa = PBXGroup;
			children = (
				61133C192423990D00786299 /* Mocks */,
				61133C412423990D00786299 /* DatadogTests.swift */,
				61F8CC082469295500FE2908 /* DatadogConfigurationTests.swift */,
				61133C382423990D00786299 /* LoggerTests.swift */,
				61C5A89524509BF600DA608C /* TracerTests.swift */,
				61E917D2246546BF00E6C631 /* TracerConfigurationTests.swift */,
				61B558CE2469561C001460D3 /* LoggerBuilderTests.swift */,
				617B953C24BF4D8F00E6F443 /* RUMMonitorTests.swift */,
				617B954124BF4E7600E6F443 /* RUMMonitorConfigurationTests.swift */,
				61133C212423990D00786299 /* Core */,
				61133C392423990D00786299 /* Logging */,
				61C5A89724509C1100DA608C /* Tracing */,
				61E5332D24B75DC7003D6C4E /* RUM */,
				61216278247D20D500AC5D67 /* FeaturesIntegration */,
				61133C352423990D00786299 /* Utils */,
			);
			path = Datadog;
			sourceTree = "<group>";
		};
		61133C192423990D00786299 /* Mocks */ = {
			isa = PBXGroup;
			children = (
				61C3646F243B5C8300C4D4E6 /* ServerMock.swift */,
				61F1A6192498A51700075390 /* CoreMocks.swift */,
				61FB222C244A21ED00902D19 /* LoggingFeatureMocks.swift */,
				61AD4E172451C7FF006E34EA /* TracingFeatureMocks.swift */,
				61E5333024B75DFC003D6C4E /* RUMFeatureMocks.swift */,
				61C3638224361BE200C4D4E6 /* DatadogPrivateMocks.swift */,
				61F1A61B2498AD2C00075390 /* SystemFrameworks */,
			);
			path = Mocks;
			sourceTree = "<group>";
		};
		61133C212423990D00786299 /* Core */ = {
			isa = PBXGroup;
			children = (
				61345612244756E300E7DA6B /* PerformancePresetTests.swift */,
				618C365D248E858200520CDE /* Utils */,
				9E5D2D4B2491382800763FE4 /* AutoInstrumentation */,
				61133C222423990D00786299 /* System */,
				61133C272423990D00786299 /* Persistence */,
				61133C2E2423990D00786299 /* Upload */,
				61E917CD246426E000E6C631 /* Utils */,
			);
			path = Core;
			sourceTree = "<group>";
		};
		61133C222423990D00786299 /* System */ = {
			isa = PBXGroup;
			children = (
				61133C232423990D00786299 /* MobileDeviceTests.swift */,
				61133C242423990D00786299 /* NetworkConnectionInfoProviderTests.swift */,
				61133C252423990D00786299 /* BatteryStatusProviderTests.swift */,
				61133C262423990D00786299 /* CarrierInfoProviderTests.swift */,
			);
			path = System;
			sourceTree = "<group>";
		};
		61133C272423990D00786299 /* Persistence */ = {
			isa = PBXGroup;
			children = (
				61133C2A2423990D00786299 /* FilesOrchestratorTests.swift */,
				61133C292423990D00786299 /* FileWriterTests.swift */,
				61133C282423990D00786299 /* FileReaderTests.swift */,
				61133C2B2423990D00786299 /* Files */,
			);
			path = Persistence;
			sourceTree = "<group>";
		};
		61133C2B2423990D00786299 /* Files */ = {
			isa = PBXGroup;
			children = (
				61133C2C2423990D00786299 /* FileTests.swift */,
				61133C2D2423990D00786299 /* DirectoryTests.swift */,
			);
			path = Files;
			sourceTree = "<group>";
		};
		61133C2E2423990D00786299 /* Upload */ = {
			isa = PBXGroup;
			children = (
				61133C2F2423990D00786299 /* DataUploadWorkerTests.swift */,
				61133C302423990D00786299 /* DataUploadConditionsTests.swift */,
				61133C312423990D00786299 /* LogsUploadDelayTests.swift */,
				61133C322423990D00786299 /* DataUploaderTests.swift */,
				61133C332423990D00786299 /* HTTPHeadersTests.swift */,
				61133C342423990D00786299 /* HTTPClientTests.swift */,
			);
			path = Upload;
			sourceTree = "<group>";
		};
		61133C352423990D00786299 /* Utils */ = {
			isa = PBXGroup;
			children = (
				61133C362423990D00786299 /* InternalLoggersTests.swift */,
				9E36D92124373EA700BFBDB7 /* SwiftExtensionsTests.swift */,
				9E50B2E324B49DDF00A2CB95 /* URLFilterTests.swift */,
			);
			path = Utils;
			sourceTree = "<group>";
		};
		61133C392423990D00786299 /* Logging */ = {
			isa = PBXGroup;
			children = (
				61FB222F244E1BE900902D19 /* LoggingFeatureTests.swift */,
				61133C3A2423990D00786299 /* Log */,
				61133C3D2423990D00786299 /* LogOutputs */,
			);
			path = Logging;
			sourceTree = "<group>";
		};
		61133C3A2423990D00786299 /* Log */ = {
			isa = PBXGroup;
			children = (
				61133C3B2423990D00786299 /* LogBuilderTests.swift */,
				61133C3C2423990D00786299 /* LogSanitizerTests.swift */,
			);
			path = Log;
			sourceTree = "<group>";
		};
		61133C3D2423990D00786299 /* LogOutputs */ = {
			isa = PBXGroup;
			children = (
				61133C3E2423990D00786299 /* LogConsoleOutputTests.swift */,
				61133C3F2423990D00786299 /* LogUtilityOutputsTests.swift */,
				61133C402423990D00786299 /* LogFileOutputTests.swift */,
			);
			path = LogOutputs;
			sourceTree = "<group>";
		};
		61133C422423990D00786299 /* Matchers */ = {
			isa = PBXGroup;
			children = (
				61E45BE624519A3700F2C652 /* JSONDataMatcher.swift */,
				61133C432423990D00786299 /* LogMatcher.swift */,
				61E45ED02451A8730061DAC7 /* SpanMatcher.swift */,
				61FF282724B8A31E000B3D9B /* RUMEventMatcher.swift */,
			);
			path = Matchers;
			sourceTree = "<group>";
		};
		61133C442423990D00786299 /* Helpers */ = {
			isa = PBXGroup;
			children = (
				61133C452423990D00786299 /* SwiftExtensions.swift */,
				61133C462423990D00786299 /* TestsDirectory.swift */,
				61133C472423990D00786299 /* DatadogExtensions.swift */,
				61F1A622249B811200075390 /* Encoding.swift */,
			);
			path = Helpers;
			sourceTree = "<group>";
		};
		61133C6F2423993200786299 /* Frameworks */ = {
			isa = PBXGroup;
			children = (
			);
			name = Frameworks;
			sourceTree = "<group>";
		};
		61216277247D1F2100AC5D67 /* FeaturesIntegration */ = {
			isa = PBXGroup;
			children = (
				61216275247D1CD700AC5D67 /* LoggingForTracingAdapter.swift */,
			);
			path = FeaturesIntegration;
			sourceTree = "<group>";
		};
		61216278247D20D500AC5D67 /* FeaturesIntegration */ = {
			isa = PBXGroup;
			children = (
				61216279247D21FE00AC5D67 /* LoggingForTracingAdapterTests.swift */,
			);
			path = FeaturesIntegration;
			sourceTree = "<group>";
		};
		6132BF4024A38D0600D7BD17 /* OpenTracing */ = {
			isa = PBXGroup;
			children = (
				6132BF4324A3AAD700D7BD17 /* OTGlobal+objc.swift */,
				6132BF4124A38D2400D7BD17 /* OTTracer+objc.swift */,
				615A4A8A24A3568900233986 /* OTSpan+objc.swift */,
				615A4A8C24A356A000233986 /* OTSpanContext+objc.swift */,
				6132BF4D24A49D5400D7BD17 /* OTNoop.swift */,
			);
			path = OpenTracing;
			sourceTree = "<group>";
		};
		6132BF4524A498B400D7BD17 /* Tracing */ = {
			isa = PBXGroup;
			children = (
				6132BF4624A498D800D7BD17 /* DDSpan+objc.swift */,
				6132BF4824A49B6800D7BD17 /* DDSpanContext+objc.swift */,
				6132BF4A24A49C7200D7BD17 /* Propagation */,
				6132BF4F24A49F6400D7BD17 /* Utils */,
			);
			path = Tracing;
			sourceTree = "<group>";
		};
		6132BF4A24A49C7200D7BD17 /* Propagation */ = {
			isa = PBXGroup;
			children = (
				6132BF4B24A49C8F00D7BD17 /* HTTPHeadersWriter+objc.swift */,
			);
			path = Propagation;
			sourceTree = "<group>";
		};
		6132BF4F24A49F6400D7BD17 /* Utils */ = {
			isa = PBXGroup;
			children = (
				6132BF5024A49F7400D7BD17 /* Casting.swift */,
			);
			path = Utils;
			sourceTree = "<group>";
		};
		61441C0324616DE9003D8BB8 /* Example */ = {
			isa = PBXGroup;
			children = (
				61441C9C2461A796003D8BB8 /* AppConfig.swift */,
				61441C0424616DE9003D8BB8 /* AppDelegate.swift */,
				61441C9A2461A64F003D8BB8 /* Debugging */,
				61B9ED142461DFEE00C0DCFF /* IntegrationTestFixtures */,
				61441C8F2461A648003D8BB8 /* Utils */,
				61441C0A24616DE9003D8BB8 /* Main.storyboard */,
				61441C0D24616DEC003D8BB8 /* Assets.xcassets */,
				61441C0F24616DEC003D8BB8 /* LaunchScreen.storyboard */,
			);
			path = Example;
			sourceTree = "<group>";
		};
		61441C3524617013003D8BB8 /* DatadogIntegrationTests */ = {
			isa = PBXGroup;
			children = (
				61441C3B24617013003D8BB8 /* IntegrationTests.swift */,
				61441C3C24617013003D8BB8 /* LoggingIntegrationTests.swift */,
				61B9ED202462089600C0DCFF /* TracingIntegrationTests.swift */,
				61C2C20C24C1831700C0321C /* RUMIntegrationTests.swift */,
				61B9ED1E2461E57700C0DCFF /* UITestsHelpers.swift */,
			);
			name = DatadogIntegrationTests;
			path = ../Tests/DatadogIntegrationTests;
			sourceTree = "<group>";
		};
		61441C762461A01D003D8BB8 /* DatadogBenchmarkTests */ = {
			isa = PBXGroup;
			children = (
				6152C84124BE1F47006A1679 /* DatadogBenchmarkTests.xcconfig */,
				61441C6C24619FE4003D8BB8 /* Info.plist */,
			);
			path = DatadogBenchmarkTests;
			sourceTree = "<group>";
		};
		61441C772461A204003D8BB8 /* DatadogBenchmarkTests */ = {
			isa = PBXGroup;
			children = (
				6152C83F24BE1CC8006A1679 /* DataUploaderBenchmarkTests.swift */,
				61441C782461A204003D8BB8 /* LoggingBenchmarkTests.swift */,
				61441C792461A204003D8BB8 /* LoggingStorageBenchmarkTests.swift */,
				E132727A24B333C700952F8B /* TracingBenchmarkTests.swift */,
				E132727C24B35B5F00952F8B /* TracingStorageBenchmarkTests.swift */,
			);
			name = DatadogBenchmarkTests;
			path = ../Tests/DatadogBenchmarkTests;
			sourceTree = "<group>";
		};
		61441C8F2461A648003D8BB8 /* Utils */ = {
			isa = PBXGroup;
			children = (
				61441C902461A648003D8BB8 /* ConsoleOutputInterceptor.swift */,
				61441C912461A648003D8BB8 /* UIButton+Disabling.swift */,
				61441C922461A648003D8BB8 /* UIViewController+KeyboardControlling.swift */,
			);
			path = Utils;
			sourceTree = "<group>";
		};
		61441C9A2461A64F003D8BB8 /* Debugging */ = {
			isa = PBXGroup;
			children = (
				61441C942461A649003D8BB8 /* DebugLoggingViewController.swift */,
				61441C932461A649003D8BB8 /* DebugTracingViewController.swift */,
				61E5333724B84EE2003D6C4E /* DebugRUMViewController.swift */,
			);
			path = Debugging;
			sourceTree = "<group>";
		};
		61441C9E2461AF4D003D8BB8 /* Example */ = {
			isa = PBXGroup;
			children = (
				61441C1224616DEC003D8BB8 /* Info.plist */,
			);
			path = Example;
			sourceTree = "<group>";
		};
		615519242461BCE7002A85CF /* xcconfigs */ = {
			isa = PBXGroup;
			children = (
				6152C84224BE2165006A1679 /* MockServerAddress.local.xcconfig */,
				615519252461BCE7002A85CF /* Datadog.xcconfig */,
				615519262461BCE7002A85CF /* Datadog.local.xcconfig */,
			);
			name = xcconfigs;
			path = ../../xcconfigs;
			sourceTree = "<group>";
		};
		6156CB8A24DDA186008CB2B2 /* RUMContext */ = {
			isa = PBXGroup;
			children = (
				61C3E63824BF19B4008053F2 /* RUMContext.swift */,
				6156CB8D24DDA1B5008CB2B2 /* RUMContextProvider.swift */,
				6156CB8F24DDA8BE008CB2B2 /* RUMCurrentContext.swift */,
			);
			path = RUMContext;
			sourceTree = "<group>";
		};
		6156CB9124DDAA13008CB2B2 /* RUMContext */ = {
			isa = PBXGroup;
			children = (
				6156CB9224DDAA34008CB2B2 /* RUMCurrentContextTests.swift */,
			);
			path = RUMContext;
			sourceTree = "<group>";
		};
		617B953B24BF4D7300E6F443 /* RUMMonitor */ = {
			isa = PBXGroup;
			children = (
				617B953E24BF4D9D00E6F443 /* Scopes */,
				618DCFDE24C75FD300589570 /* RUMScopeTests.swift */,
				618715F624DC0CDE00FC0F69 /* RUMCommandTests.swift */,
			);
			path = RUMMonitor;
			sourceTree = "<group>";
		};
		617B953E24BF4D9D00E6F443 /* Scopes */ = {
			isa = PBXGroup;
			children = (
				617B953F24BF4DB300E6F443 /* RUMApplicationScopeTests.swift */,
				61C2C20824C0C75500C0321C /* RUMSessionScopeTests.swift */,
				6198D27024C6E3B700493501 /* RUMViewScopeTests.swift */,
				61494CB424C864680082C633 /* RUMResourceScopeTests.swift */,
				617CD0DC24CEDDD300B0B557 /* RUMUserActionScopeTests.swift */,
			);
			path = Scopes;
			sourceTree = "<group>";
		};
		617CEB372456BC2200AD4669 /* UUIDs */ = {
			isa = PBXGroup;
			children = (
				61C5A87B24509A0C00DA608C /* TracingUUIDGenerator.swift */,
				617CEB382456BC3A00AD4669 /* TracingUUID.swift */,
			);
			path = UUIDs;
			sourceTree = "<group>";
		};
		617CEB3A2456BC8200AD4669 /* UUIDs */ = {
			isa = PBXGroup;
			children = (
				61E45BCE2450A6EC00F2C652 /* TracingUUIDTests.swift */,
				61B558D32469CDD8001460D3 /* TracingUUIDGeneratorTests.swift */,
			);
			path = UUIDs;
			sourceTree = "<group>";
		};
		618715FA24DC5EE700FC0F69 /* DataModels */ = {
			isa = PBXGroup;
			children = (
				618715FB24DC5F0800FC0F69 /* RUMDataModelsMappingTests.swift */,
			);
			path = DataModels;
			sourceTree = "<group>";
		};
		618C365D248E858200520CDE /* Utils */ = {
			isa = PBXGroup;
			children = (
				618C365E248E85B400520CDE /* DateFormattingTests.swift */,
				9E58E8E224615EDA008E5063 /* JSONEncoderTests.swift */,
				61363D9E24D99BAA0084CD6F /* DDErrorTests.swift */,
			);
			path = Utils;
			sourceTree = "<group>";
		};
		618DCFD524C7264100589570 /* UUIDs */ = {
			isa = PBXGroup;
			children = (
				618DCFD824C7269500589570 /* RUMUUIDGenerator.swift */,
				618DCFD624C7265300589570 /* RUMUUID.swift */,
			);
			path = UUIDs;
			sourceTree = "<group>";
		};
		61B9ED142461DFEE00C0DCFF /* IntegrationTestFixtures */ = {
			isa = PBXGroup;
			children = (
				61B9ED1A2461E12000C0DCFF /* SendLogsFixtureViewController.swift */,
				61B9ED1B2461E12000C0DCFF /* SendTracesFixtureViewController.swift */,
				61C2C20A24C1045300C0321C /* SendRUMFixture1ViewController.swift */,
				618DCFE024C766F500589570 /* SendRUMFixture2ViewController.swift */,
				618DCFE224C766FB00589570 /* SendRUMFixture3ViewController.swift */,
			);
			path = IntegrationTestFixtures;
			sourceTree = "<group>";
		};
		61C3637E2436163400C4D4E6 /* DatadogPrivate */ = {
			isa = PBXGroup;
			children = (
				61C3637F2436164B00C4D4E6 /* ObjcExceptionHandlerTests.swift */,
			);
			path = DatadogPrivate;
			sourceTree = "<group>";
		};
		61C3E63124BF143C008053F2 /* RUMMonitor */ = {
			isa = PBXGroup;
			children = (
				61C3E63624BF191F008053F2 /* RUMScope.swift */,
				61C3E63A24BF1A4B008053F2 /* RUMCommand.swift */,
				61C3E63C24BF1B7F008053F2 /* Scopes */,
			);
			path = RUMMonitor;
			sourceTree = "<group>";
		};
		61C3E63C24BF1B7F008053F2 /* Scopes */ = {
			isa = PBXGroup;
			children = (
				61C3E63D24BF1B91008053F2 /* RUMApplicationScope.swift */,
				61C2C20624C098FC00C0321C /* RUMSessionScope.swift */,
				61C2C21124C5951400C0321C /* RUMViewScope.swift */,
				61494CB024C839460082C633 /* RUMResourceScope.swift */,
				61494CB924CB126F0082C633 /* RUMUserActionScope.swift */,
			);
			path = Scopes;
			sourceTree = "<group>";
		};
		61C5A87724509A0C00DA608C /* Tracing */ = {
			isa = PBXGroup;
			children = (
				61C5A88F24509AA700DA608C /* TracingFeature.swift */,
				61C5A87924509A0C00DA608C /* DDNoOps.swift */,
				61C5A87824509A0C00DA608C /* DDSpan.swift */,
				61C5A87E24509A0C00DA608C /* DDSpanContext.swift */,
				9ED583A22498C222004CFF2A /* TracingAutoInstrumentation.swift */,
				61C5A8A324509FAA00DA608C /* Span */,
				61C5A87F24509A0C00DA608C /* SpanOutputs */,
				61C5A88224509A0C00DA608C /* Propagation */,
				617CEB372456BC2200AD4669 /* UUIDs */,
				61C5A87A24509A0C00DA608C /* Utils */,
			);
			path = Tracing;
			sourceTree = "<group>";
		};
		61C5A87A24509A0C00DA608C /* Utils */ = {
			isa = PBXGroup;
			children = (
				61C5A87C24509A0C00DA608C /* Casting.swift */,
				E1D202E924C065CF00D1AF3A /* ActiveSpansPool.swift */,
				61C5A87D24509A0C00DA608C /* Warnings.swift */,
				9EFD112B24B32D29003A1A2B /* URLFilter.swift */,
			);
			path = Utils;
			sourceTree = "<group>";
		};
		61C5A87F24509A0C00DA608C /* SpanOutputs */ = {
			isa = PBXGroup;
			children = (
				61C5A88024509A0C00DA608C /* SpanFileOutput.swift */,
				61C5A88124509A0C00DA608C /* SpanOutput.swift */,
			);
			path = SpanOutputs;
			sourceTree = "<group>";
		};
		61C5A88224509A0C00DA608C /* Propagation */ = {
			isa = PBXGroup;
			children = (
				61C5A88324509A0C00DA608C /* HTTPHeadersWriter.swift */,
			);
			path = Propagation;
			sourceTree = "<group>";
		};
		61C5A89724509C1100DA608C /* Tracing */ = {
			isa = PBXGroup;
			children = (
				9E493E1B249B7BAA005F95F5 /* TracingAutoInstrumentationTests.swift */,
				61AD4E3924534075006E34EA /* TracingFeatureTests.swift */,
				61C5A89824509C1100DA608C /* DDSpanTests.swift */,
				61F1A620249A45E400075390 /* DDSpanContextTests.swift */,
				61E45BD02450F64100F2C652 /* Span */,
				61E45BE3245196D500F2C652 /* SpanOutputs */,
				617CEB3A2456BC8200AD4669 /* UUIDs */,
				61C5A89924509C1100DA608C /* Utils */,
			);
			path = Tracing;
			sourceTree = "<group>";
		};
		61C5A89924509C1100DA608C /* Utils */ = {
			isa = PBXGroup;
			children = (
				61C5A89B24509C1100DA608C /* UUID.swift */,
				61C5A89A24509C1100DA608C /* WarningsTests.swift */,
				61C5A89C24509C1100DA608C /* Casting.swift */,
				E1D203FB24C1884500D1AF3A /* ActiveSpansPoolTests.swift */,
			);
			path = Utils;
			sourceTree = "<group>";
		};
		61C5A8A324509FAA00DA608C /* Span */ = {
			isa = PBXGroup;
			children = (
				61C5A8A424509FAA00DA608C /* SpanEncoder.swift */,
				61C5A8A524509FAA00DA608C /* SpanBuilder.swift */,
				614872762485067300E3EBDB /* SpanTagsReducer.swift */,
			);
			path = Span;
			sourceTree = "<group>";
		};
		61E45BD02450F64100F2C652 /* Span */ = {
			isa = PBXGroup;
			children = (
				61E45BD12450F65B00F2C652 /* SpanBuilderTests.swift */,
			);
			path = Span;
			sourceTree = "<group>";
		};
		61E45BE3245196D500F2C652 /* SpanOutputs */ = {
			isa = PBXGroup;
			children = (
				61E45BE4245196EA00F2C652 /* SpanFileOutputTests.swift */,
			);
			path = SpanOutputs;
			sourceTree = "<group>";
		};
		61E5332A24B75C3B003D6C4E /* RUM */ = {
			isa = PBXGroup;
			children = (
				61E5332B24B75C51003D6C4E /* RUMFeature.swift */,
				61E5333224B7A504003D6C4E /* DataModels */,
				61C3E63124BF143C008053F2 /* RUMMonitor */,
				6156CB8A24DDA186008CB2B2 /* RUMContext */,
				61E5333B24B87908003D6C4E /* RUMEvent */,
				61FF282224B8A1AE000B3D9B /* RUMEventOutputs */,
				618DCFD524C7264100589570 /* UUIDs */,
			);
			path = RUM;
			sourceTree = "<group>";
		};
		61E5332D24B75DC7003D6C4E /* RUM */ = {
			isa = PBXGroup;
			children = (
				61E5332E24B75DE2003D6C4E /* RUMFeatureTests.swift */,
				618715FA24DC5EE700FC0F69 /* DataModels */,
				617B953B24BF4D7300E6F443 /* RUMMonitor */,
				6156CB9124DDAA13008CB2B2 /* RUMContext */,
				61FF281F24B89807000B3D9B /* RUMEvent */,
				61FF282E24BC5E0E000B3D9B /* RUMEventOutputs */,
			);
			path = RUM;
			sourceTree = "<group>";
		};
		61E5333224B7A504003D6C4E /* DataModels */ = {
			isa = PBXGroup;
			children = (
				9E26E6B824C87693000B3270 /* RUMDataModels.swift */,
				618715F824DC13A100FC0F69 /* RUMDataModelsMapping.swift */,
			);
			path = DataModels;
			sourceTree = "<group>";
		};
		61E5333B24B87908003D6C4E /* RUMEvent */ = {
			isa = PBXGroup;
			children = (
				61FF281D24B8968D000B3D9B /* RUMEventBuilder.swift */,
				61E5333C24B8791A003D6C4E /* RUMEventEncoder.swift */,
			);
			path = RUMEvent;
			sourceTree = "<group>";
		};
		61E909E524A24DD3005EA2DE /* OpenTracing */ = {
			isa = PBXGroup;
			children = (
				61E909E624A24DD3005EA2DE /* OTSpan.swift */,
				61E909E724A24DD3005EA2DE /* OTFormat.swift */,
				61E909E824A24DD3005EA2DE /* OTGlobal.swift */,
				61E909E924A24DD3005EA2DE /* OTTracer.swift */,
				61E909EA24A24DD3005EA2DE /* OTReference.swift */,
				61E909EB24A24DD3005EA2DE /* OTConstants.swift */,
				61E909EC24A24DD3005EA2DE /* OTSpanContext.swift */,
			);
			path = OpenTracing;
			sourceTree = "<group>";
		};
		61E909F424A32CF6005EA2DE /* OpenTracing */ = {
			isa = PBXGroup;
			children = (
				61E909F524A32D1C005EA2DE /* OTGlobalTests.swift */,
			);
			path = OpenTracing;
			sourceTree = "<group>";
		};
		61E917CD246426E000E6C631 /* Utils */ = {
			isa = PBXGroup;
			children = (
				61E917CE2464270500E6C631 /* EncodableValueTests.swift */,
			);
			path = Utils;
			sourceTree = "<group>";
		};
		61F1A61B2498AD2C00075390 /* SystemFrameworks */ = {
			isa = PBXGroup;
			children = (
				61133C202423990D00786299 /* FoundationMocks.swift */,
				61133C1C2423990D00786299 /* UIKitMocks.swift */,
				61133C1B2423990D00786299 /* CoreTelephonyMocks.swift */,
			);
			path = SystemFrameworks;
			sourceTree = "<group>";
		};
		61FF281F24B89807000B3D9B /* RUMEvent */ = {
			isa = PBXGroup;
			children = (
				61FF282024B8981D000B3D9B /* RUMEventBuilderTests.swift */,
			);
			path = RUMEvent;
			sourceTree = "<group>";
		};
		61FF282224B8A1AE000B3D9B /* RUMEventOutputs */ = {
			isa = PBXGroup;
			children = (
				61FF282524B8A248000B3D9B /* RUMEventOutput.swift */,
				61FF282324B8A1C3000B3D9B /* RUMEventFileOutput.swift */,
			);
			path = RUMEventOutputs;
			sourceTree = "<group>";
		};
		61FF282E24BC5E0E000B3D9B /* RUMEventOutputs */ = {
			isa = PBXGroup;
			children = (
				61FF282F24BC5E2D000B3D9B /* RUMEventFileOutputTests.swift */,
			);
			path = RUMEventOutputs;
			sourceTree = "<group>";
		};
		9E47010324471027000073A4 /* include */ = {
			isa = PBXGroup;
			children = (
				9E68FB54244707FD0013A8AA /* ObjcExceptionHandler.h */,
			);
			path = include;
			sourceTree = "<group>";
		};
		9E5D2D4A249137E900763FE4 /* AutoInstrumentation */ = {
			isa = PBXGroup;
			children = (
				9E544A4E24753C6E00E83072 /* MethodSwizzler.swift */,
				9EB47B91247443FA004F90BE /* URLSessionSwizzler.swift */,
			);
			path = AutoInstrumentation;
			sourceTree = "<group>";
		};
		9E5D2D4B2491382800763FE4 /* AutoInstrumentation */ = {
			isa = PBXGroup;
			children = (
				9E544A5024753DDE00E83072 /* MethodSwizzlerTests.swift */,
				9E544A4C24752A8900E83072 /* URLSessionSwizzlerTests.swift */,
				9E330A8C24ADE1250031408E /* NSURLSessionBridge.h */,
				9E330A8D24ADE1250031408E /* NSURLSessionBridge.m */,
			);
			path = AutoInstrumentation;
			sourceTree = "<group>";
		};
		9E68FB52244707FD0013A8AA /* _Datadog_Private */ = {
			isa = PBXGroup;
			children = (
				9E47010324471027000073A4 /* include */,
				9E68FB53244707FD0013A8AA /* ObjcExceptionHandler.m */,
			);
			name = _Datadog_Private;
			path = ../Sources/_Datadog_Private;
			sourceTree = "<group>";
		};
		9EF49F1524476FBD004F2CA0 /* DatadogIntegrationTests */ = {
			isa = PBXGroup;
			children = (
				9EF49F17244770AD004F2CA0 /* DatadogIntegrationTests.xcconfig */,
				9EF49F1624476FBD004F2CA0 /* Info.plist */,
			);
			path = DatadogIntegrationTests;
			sourceTree = "<group>";
		};
/* End PBXGroup section */

/* Begin PBXHeadersBuildPhase section */
		61133B7D242393DE00786299 /* Headers */ = {
			isa = PBXHeadersBuildPhase;
			buildActionMask = 2147483647;
			files = (
				61133B93242393DE00786299 /* Datadog.h in Headers */,
				9E68FB56244707FD0013A8AA /* ObjcExceptionHandler.h in Headers */,
			);
			runOnlyForDeploymentPostprocessing = 0;
		};
		61133BEB242397DA00786299 /* Headers */ = {
			isa = PBXHeadersBuildPhase;
			buildActionMask = 2147483647;
			files = (
				61133C00242397DA00786299 /* DatadogObjc.h in Headers */,
			);
			runOnlyForDeploymentPostprocessing = 0;
		};
/* End PBXHeadersBuildPhase section */

/* Begin PBXNativeTarget section */
		61133B81242393DE00786299 /* Datadog */ = {
			isa = PBXNativeTarget;
			buildConfigurationList = 61133B96242393DE00786299 /* Build configuration list for PBXNativeTarget "Datadog" */;
			buildPhases = (
				61133B7D242393DE00786299 /* Headers */,
				61133B7E242393DE00786299 /* Sources */,
				61133B80242393DE00786299 /* Resources */,
				61133C772423A4C300786299 /* ⚙️ Run linter */,
			);
			buildRules = (
			);
			dependencies = (
			);
			name = Datadog;
			productName = Datadog;
			productReference = 61133B82242393DE00786299 /* Datadog.framework */;
			productType = "com.apple.product-type.framework";
		};
		61133B8A242393DE00786299 /* DatadogTests */ = {
			isa = PBXNativeTarget;
			buildConfigurationList = 61133B99242393DE00786299 /* Build configuration list for PBXNativeTarget "DatadogTests" */;
			buildPhases = (
				61133B87242393DE00786299 /* Sources */,
				61133B88242393DE00786299 /* Frameworks */,
				61133B89242393DE00786299 /* Resources */,
				9EA6A53C24489AB100621535 /* ⚙️ Run linter */,
			);
			buildRules = (
			);
			dependencies = (
				61441C5A24619A08003D8BB8 /* PBXTargetDependency */,
			);
			name = DatadogTests;
			productName = DatadogTests;
			productReference = 61133B8B242393DE00786299 /* DatadogTests.xctest */;
			productType = "com.apple.product-type.bundle.unit-test";
		};
		61133BEF242397DA00786299 /* DatadogObjc */ = {
			isa = PBXNativeTarget;
			buildConfigurationList = 61133C01242397DA00786299 /* Build configuration list for PBXNativeTarget "DatadogObjc" */;
			buildPhases = (
				61133BEB242397DA00786299 /* Headers */,
				61133BEC242397DA00786299 /* Sources */,
				61133BED242397DA00786299 /* Frameworks */,
				61133BEE242397DA00786299 /* Resources */,
			);
			buildRules = (
			);
			dependencies = (
				61133C732423993200786299 /* PBXTargetDependency */,
			);
			name = DatadogObjc;
			productName = DatadogObjc;
			productReference = 61133BF0242397DA00786299 /* DatadogObjc.framework */;
			productType = "com.apple.product-type.framework";
		};
		61441C0124616DE9003D8BB8 /* Example */ = {
			isa = PBXNativeTarget;
			buildConfigurationList = 61441C1324616DEC003D8BB8 /* Build configuration list for PBXNativeTarget "Example" */;
			buildPhases = (
				61441BFE24616DE9003D8BB8 /* Sources */,
				61441BFF24616DE9003D8BB8 /* Frameworks */,
				61441C0024616DE9003D8BB8 /* Resources */,
				61441C5124619499003D8BB8 /* ⚙️ Embed Framework Dependencies */,
			);
			buildRules = (
			);
			dependencies = (
				61441C5024619499003D8BB8 /* PBXTargetDependency */,
			);
			name = Example;
			packageProductDependencies = (
			);
			productName = Example;
			productReference = 61441C0224616DE9003D8BB8 /* Example.app */;
			productType = "com.apple.product-type.application";
		};
		61441C2924616F1D003D8BB8 /* DatadogIntegrationTests */ = {
			isa = PBXNativeTarget;
			buildConfigurationList = 61441C3124616F1D003D8BB8 /* Build configuration list for PBXNativeTarget "DatadogIntegrationTests" */;
			buildPhases = (
				61441C2624616F1D003D8BB8 /* Sources */,
				61441C2724616F1D003D8BB8 /* Frameworks */,
				61441C2824616F1D003D8BB8 /* Resources */,
			);
			buildRules = (
			);
			dependencies = (
				61441C3024616F1D003D8BB8 /* PBXTargetDependency */,
			);
			name = DatadogIntegrationTests;
			packageProductDependencies = (
				61441C43246174CE003D8BB8 /* HTTPServerMock */,
			);
			productName = DatadogIntegrationTests;
			productReference = 61441C2A24616F1D003D8BB8 /* DatadogIntegrationTests.xctest */;
			productType = "com.apple.product-type.bundle.ui-testing";
		};
		61441C6724619FE4003D8BB8 /* DatadogBenchmarkTests */ = {
			isa = PBXNativeTarget;
			buildConfigurationList = 61441C7024619FE4003D8BB8 /* Build configuration list for PBXNativeTarget "DatadogBenchmarkTests" */;
			buildPhases = (
				61441C6424619FE4003D8BB8 /* Sources */,
				61441C6524619FE4003D8BB8 /* Frameworks */,
				61441C6624619FE4003D8BB8 /* Resources */,
			);
			buildRules = (
			);
			dependencies = (
				61441C7524619FED003D8BB8 /* PBXTargetDependency */,
			);
			name = DatadogBenchmarkTests;
			packageProductDependencies = (
				6152C83D24BE1C91006A1679 /* HTTPServerMock */,
			);
			productName = DatadogBenchmarkTests;
			productReference = 61441C6824619FE4003D8BB8 /* DatadogBenchmarkTests.xctest */;
			productType = "com.apple.product-type.bundle.unit-test";
		};
/* End PBXNativeTarget section */

/* Begin PBXProject section */
		61133B79242393DE00786299 /* Project object */ = {
			isa = PBXProject;
			attributes = {
				LastSwiftUpdateCheck = 1140;
				LastUpgradeCheck = 1130;
				ORGANIZATIONNAME = Datadog;
				TargetAttributes = {
					61133B81242393DE00786299 = {
						CreatedOnToolsVersion = 11.3.1;
					};
					61133B8A242393DE00786299 = {
						CreatedOnToolsVersion = 11.3.1;
						TestTargetID = 61441C0124616DE9003D8BB8;
					};
					61133BEF242397DA00786299 = {
						CreatedOnToolsVersion = 11.3.1;
					};
					61441C0124616DE9003D8BB8 = {
						CreatedOnToolsVersion = 11.4;
					};
					61441C2924616F1D003D8BB8 = {
						CreatedOnToolsVersion = 11.4;
						TestTargetID = 61441C0124616DE9003D8BB8;
					};
					61441C6724619FE4003D8BB8 = {
						CreatedOnToolsVersion = 11.4;
						TestTargetID = 61441C0124616DE9003D8BB8;
					};
				};
			};
			buildConfigurationList = 61133B7C242393DE00786299 /* Build configuration list for PBXProject "Datadog" */;
			compatibilityVersion = "Xcode 9.3";
			developmentRegion = en;
			hasScannedForEncodings = 0;
			knownRegions = (
				en,
				Base,
			);
			mainGroup = 61133B78242393DE00786299;
			productRefGroup = 61133B83242393DE00786299 /* Products */;
			projectDirPath = "";
			projectRoot = "";
			targets = (
				61133B81242393DE00786299 /* Datadog */,
				61133BEF242397DA00786299 /* DatadogObjc */,
				61133B8A242393DE00786299 /* DatadogTests */,
				61441C6724619FE4003D8BB8 /* DatadogBenchmarkTests */,
				61441C2924616F1D003D8BB8 /* DatadogIntegrationTests */,
				61441C0124616DE9003D8BB8 /* Example */,
			);
		};
/* End PBXProject section */

/* Begin PBXResourcesBuildPhase section */
		61133B80242393DE00786299 /* Resources */ = {
			isa = PBXResourcesBuildPhase;
			buildActionMask = 2147483647;
			files = (
			);
			runOnlyForDeploymentPostprocessing = 0;
		};
		61133B89242393DE00786299 /* Resources */ = {
			isa = PBXResourcesBuildPhase;
			buildActionMask = 2147483647;
			files = (
			);
			runOnlyForDeploymentPostprocessing = 0;
		};
		61133BEE242397DA00786299 /* Resources */ = {
			isa = PBXResourcesBuildPhase;
			buildActionMask = 2147483647;
			files = (
			);
			runOnlyForDeploymentPostprocessing = 0;
		};
		61441C0024616DE9003D8BB8 /* Resources */ = {
			isa = PBXResourcesBuildPhase;
			buildActionMask = 2147483647;
			files = (
				61441C1124616DEC003D8BB8 /* LaunchScreen.storyboard in Resources */,
				61441C0E24616DEC003D8BB8 /* Assets.xcassets in Resources */,
				61441C0C24616DE9003D8BB8 /* Main.storyboard in Resources */,
			);
			runOnlyForDeploymentPostprocessing = 0;
		};
		61441C2824616F1D003D8BB8 /* Resources */ = {
			isa = PBXResourcesBuildPhase;
			buildActionMask = 2147483647;
			files = (
			);
			runOnlyForDeploymentPostprocessing = 0;
		};
		61441C6624619FE4003D8BB8 /* Resources */ = {
			isa = PBXResourcesBuildPhase;
			buildActionMask = 2147483647;
			files = (
			);
			runOnlyForDeploymentPostprocessing = 0;
		};
/* End PBXResourcesBuildPhase section */

/* Begin PBXShellScriptBuildPhase section */
		61133C772423A4C300786299 /* ⚙️ Run linter */ = {
			isa = PBXShellScriptBuildPhase;
			buildActionMask = 2147483647;
			files = (
			);
			inputFileListPaths = (
			);
			inputPaths = (
			);
			name = "⚙️ Run linter";
			outputFileListPaths = (
			);
			outputPaths = (
			);
			runOnlyForDeploymentPostprocessing = 0;
			shellPath = /bin/sh;
			shellScript = "if which swiftlint >/dev/null; then\n  cd ${SOURCE_ROOT}/..\n  ./tools/lint/run-linter.sh\nfi\n";
			showEnvVarsInLog = 0;
		};
		9EA6A53C24489AB100621535 /* ⚙️ Run linter */ = {
			isa = PBXShellScriptBuildPhase;
			buildActionMask = 2147483647;
			files = (
			);
			inputFileListPaths = (
			);
			inputPaths = (
			);
			name = "⚙️ Run linter";
			outputFileListPaths = (
			);
			outputPaths = (
			);
			runOnlyForDeploymentPostprocessing = 0;
			shellPath = /bin/sh;
			shellScript = "if which swiftlint >/dev/null; then\n  cd ${SOURCE_ROOT}/..\n  ./tools/lint/run-linter.sh\nfi\n";
			showEnvVarsInLog = 0;
		};
/* End PBXShellScriptBuildPhase section */

/* Begin PBXSourcesBuildPhase section */
		61133B7E242393DE00786299 /* Sources */ = {
			isa = PBXSourcesBuildPhase;
			buildActionMask = 2147483647;
			files = (
				61E917D12465423600E6C631 /* TracerConfiguration.swift in Sources */,
				61E909ED24A24DD3005EA2DE /* OTSpan.swift in Sources */,
				61133BDE2423979B00786299 /* CompilationConditions.swift in Sources */,
				61E909F324A24DD3005EA2DE /* OTSpanContext.swift in Sources */,
				61E909F024A24DD3005EA2DE /* OTTracer.swift in Sources */,
				61E909F124A24DD3005EA2DE /* OTReference.swift in Sources */,
				61216276247D1CD700AC5D67 /* LoggingForTracingAdapter.swift in Sources */,
				61E909EF24A24DD3005EA2DE /* OTGlobal.swift in Sources */,
				61133BDD2423979B00786299 /* InternalLoggers.swift in Sources */,
				61133BDC2423979B00786299 /* Logger.swift in Sources */,
				61133BD02423979B00786299 /* DateProvider.swift in Sources */,
				6156CB8E24DDA1B5008CB2B2 /* RUMContextProvider.swift in Sources */,
				61C2C21224C5951400C0321C /* RUMViewScope.swift in Sources */,
				614872772485067300E3EBDB /* SpanTagsReducer.swift in Sources */,
				61C3E63E24BF1B91008053F2 /* RUMApplicationScope.swift in Sources */,
				61133BCF2423979B00786299 /* FileWriter.swift in Sources */,
				61E909F224A24DD3005EA2DE /* OTConstants.swift in Sources */,
				61133BCC2423979B00786299 /* MobileDevice.swift in Sources */,
				61C5A8A724509FAA00DA608C /* SpanBuilder.swift in Sources */,
				61AD4E3824531500006E34EA /* DataFormat.swift in Sources */,
				9E58E8E124615C75008E5063 /* JSONEncoder.swift in Sources */,
				61133BCA2423979B00786299 /* EncodableValue.swift in Sources */,
				6156CB9024DDA8BE008CB2B2 /* RUMCurrentContext.swift in Sources */,
				9E68FB55244707FD0013A8AA /* ObjcExceptionHandler.m in Sources */,
				9ED583A32498C222004CFF2A /* TracingAutoInstrumentation.swift in Sources */,
				61494CB124C839460082C633 /* RUMResourceScope.swift in Sources */,
				61C2C20724C098FC00C0321C /* RUMSessionScope.swift in Sources */,
				617CEB392456BC3A00AD4669 /* TracingUUID.swift in Sources */,
				61FF282624B8A248000B3D9B /* RUMEventOutput.swift in Sources */,
				618715F924DC13A100FC0F69 /* RUMDataModelsMapping.swift in Sources */,
				61C3638524361E9200C4D4E6 /* Globals.swift in Sources */,
				E1D202EA24C065CF00D1AF3A /* ActiveSpansPool.swift in Sources */,
				61C5A88824509A0C00DA608C /* Warnings.swift in Sources */,
				618DCFD924C7269500589570 /* RUMUUIDGenerator.swift in Sources */,
				9EFD112C24B32D29003A1A2B /* URLFilter.swift in Sources */,
				61C5A88924509A0C00DA608C /* DDSpanContext.swift in Sources */,
				61133BE62423979B00786299 /* LogSanitizer.swift in Sources */,
				61133BDF2423979B00786299 /* SwiftExtensions.swift in Sources */,
				618DCFD724C7265300589570 /* RUMUUID.swift in Sources */,
				9E544A4F24753C6E00E83072 /* MethodSwizzler.swift in Sources */,
				61133BEA2423979B00786299 /* LogConsoleOutput.swift in Sources */,
				61C5A8A624509FAA00DA608C /* SpanEncoder.swift in Sources */,
				61C5A88E24509A1F00DA608C /* Tracer.swift in Sources */,
				61E909EE24A24DD3005EA2DE /* OTFormat.swift in Sources */,
				9E26E6B924C87693000B3270 /* RUMDataModels.swift in Sources */,
				61133BE32423979B00786299 /* UserInfo.swift in Sources */,
				61133BE02423979B00786299 /* Datadog.swift in Sources */,
				61133BCB2423979B00786299 /* CarrierInfoProvider.swift in Sources */,
				61C5A89024509AA700DA608C /* TracingFeature.swift in Sources */,
				61E5333624B84B43003D6C4E /* RUMMonitor.swift in Sources */,
				61133BD62423979B00786299 /* DataUploader.swift in Sources */,
				61494CBA24CB126F0082C633 /* RUMUserActionScope.swift in Sources */,
				61C5A88724509A0C00DA608C /* Casting.swift in Sources */,
				61C3E63724BF191F008053F2 /* RUMScope.swift in Sources */,
				61133BE52423979B00786299 /* LogBuilder.swift in Sources */,
				61133BD42423979B00786299 /* FileReader.swift in Sources */,
				61C5A88A24509A0C00DA608C /* SpanFileOutput.swift in Sources */,
				61C3E63524BF1794008053F2 /* Attributes.swift in Sources */,
				61133BD32423979B00786299 /* File.swift in Sources */,
				61D447E224917F8F00649287 /* DateFormatting.swift in Sources */,
				61133BE72423979B00786299 /* LogUtilityOutputs.swift in Sources */,
				61133BDA2423979B00786299 /* HTTPHeaders.swift in Sources */,
				61C3E63924BF19B4008053F2 /* RUMContext.swift in Sources */,
				61133BE82423979B00786299 /* LogFileOutput.swift in Sources */,
				61133BD72423979B00786299 /* DataUploadWorker.swift in Sources */,
				61133BD12423979B00786299 /* FilesOrchestrator.swift in Sources */,
				61133BCD2423979B00786299 /* NetworkConnectionInfoProvider.swift in Sources */,
				61FF282424B8A1C3000B3D9B /* RUMEventFileOutput.swift in Sources */,
				61C5A88B24509A0C00DA608C /* SpanOutput.swift in Sources */,
				61133BE42423979B00786299 /* LogEncoder.swift in Sources */,
				61C5A88424509A0C00DA608C /* DDSpan.swift in Sources */,
				61FF281E24B8968D000B3D9B /* RUMEventBuilder.swift in Sources */,
				E1D5AEA724B4D45B007F194B /* Versioning.swift in Sources */,
				61133BD82423979B00786299 /* HTTPClient.swift in Sources */,
				61133BDB2423979B00786299 /* DatadogConfiguration.swift in Sources */,
				614E9EB3244719FA007EE3E1 /* BundleType.swift in Sources */,
				61133BCE2423979B00786299 /* BatteryStatusProvider.swift in Sources */,
				61363D9D24D999F70084CD6F /* DDError.swift in Sources */,
				61133BD52423979B00786299 /* DataUploadConditions.swift in Sources */,
				612983CD2449E62E00D4424B /* LoggingFeature.swift in Sources */,
				9EB47B92247443FA004F90BE /* URLSessionSwizzler.swift in Sources */,
				61C3E63B24BF1A4B008053F2 /* RUMCommand.swift in Sources */,
				61133BE92423979B00786299 /* LogOutput.swift in Sources */,
				61C5A88524509A0C00DA608C /* DDNoOps.swift in Sources */,
				61E5332C24B75C51003D6C4E /* RUMFeature.swift in Sources */,
				61E5333D24B8791A003D6C4E /* RUMEventEncoder.swift in Sources */,
				61C5A88624509A0C00DA608C /* TracingUUIDGenerator.swift in Sources */,
				61133BD92423979B00786299 /* DataUploadDelay.swift in Sources */,
				61C5A88C24509A0C00DA608C /* HTTPHeadersWriter.swift in Sources */,
				61BB2B1B244A185D009F3F56 /* PerformancePreset.swift in Sources */,
				61133BD22423979B00786299 /* Directory.swift in Sources */,
			);
			runOnlyForDeploymentPostprocessing = 0;
		};
		61133B87242393DE00786299 /* Sources */ = {
			isa = PBXSourcesBuildPhase;
			buildActionMask = 2147483647;
			files = (
				617CD0DD24CEDDD300B0B557 /* RUMUserActionScopeTests.swift in Sources */,
				61C5A8A024509C1100DA608C /* Casting.swift in Sources */,
				61133C662423990D00786299 /* LogSanitizerTests.swift in Sources */,
				61FF282824B8A31E000B3D9B /* RUMEventMatcher.swift in Sources */,
				9E330A8E24ADE1250031408E /* NSURLSessionBridge.m in Sources */,
				61C2C20924C0C75500C0321C /* RUMSessionScopeTests.swift in Sources */,
				9E493E1C249B7BAA005F95F5 /* TracingAutoInstrumentationTests.swift in Sources */,
				61E45ED12451A8730061DAC7 /* SpanMatcher.swift in Sources */,
				61C36470243B5C8300C4D4E6 /* ServerMock.swift in Sources */,
				6198D27124C6E3B700493501 /* RUMViewScopeTests.swift in Sources */,
				61133C5D2423990D00786299 /* DataUploadConditionsTests.swift in Sources */,
				618C365F248E85B400520CDE /* DateFormattingTests.swift in Sources */,
				61133C5A2423990D00786299 /* FileTests.swift in Sources */,
				61AD4E3A24534075006E34EA /* TracingFeatureTests.swift in Sources */,
				61133C6B2423990D00786299 /* LogMatcher.swift in Sources */,
				61363D9F24D99BAA0084CD6F /* DDErrorTests.swift in Sources */,
				61133C622423990D00786299 /* InternalLoggersTests.swift in Sources */,
				61FF283024BC5E2D000B3D9B /* RUMEventFileOutputTests.swift in Sources */,
				61133C582423990D00786299 /* FileWriterTests.swift in Sources */,
				9E544A4D24752A8900E83072 /* URLSessionSwizzlerTests.swift in Sources */,
				61E917D3246546BF00E6C631 /* TracerConfigurationTests.swift in Sources */,
				61C5A89D24509C1100DA608C /* DDSpanTests.swift in Sources */,
				61133C672423990D00786299 /* LogConsoleOutputTests.swift in Sources */,
				61FB222D244A21ED00902D19 /* LoggingFeatureMocks.swift in Sources */,
				617B954224BF4E7600E6F443 /* RUMMonitorConfigurationTests.swift in Sources */,
				61C3638324361BE200C4D4E6 /* DatadogPrivateMocks.swift in Sources */,
				61AD4E182451C7FF006E34EA /* TracingFeatureMocks.swift in Sources */,
				615A4A8924A34FD700233986 /* DDTracerTests.swift in Sources */,
				615A4A8724A3452800233986 /* DDTracerConfigurationTests.swift in Sources */,
				61F1A621249A45E400075390 /* DDSpanContextTests.swift in Sources */,
				61E917CF2464270500E6C631 /* EncodableValueTests.swift in Sources */,
				61133C542423990D00786299 /* NetworkConnectionInfoProviderTests.swift in Sources */,
				61B558CF2469561C001460D3 /* LoggerBuilderTests.swift in Sources */,
				61133C4A2423990D00786299 /* DDConfigurationTests.swift in Sources */,
				61C5A89F24509C1100DA608C /* UUID.swift in Sources */,
				61C363802436164B00C4D4E6 /* ObjcExceptionHandlerTests.swift in Sources */,
				61133C602423990D00786299 /* HTTPHeadersTests.swift in Sources */,
				61133C572423990D00786299 /* FileReaderTests.swift in Sources */,
				61133C5F2423990D00786299 /* DataUploaderTests.swift in Sources */,
				61133C612423990D00786299 /* HTTPClientTests.swift in Sources */,
				61133C6A2423990D00786299 /* DatadogTests.swift in Sources */,
				61133C5E2423990D00786299 /* LogsUploadDelayTests.swift in Sources */,
				61133C5C2423990D00786299 /* DataUploadWorkerTests.swift in Sources */,
				61E909F624A32D1C005EA2DE /* OTGlobalTests.swift in Sources */,
				9E58E8E324615EDA008E5063 /* JSONEncoderTests.swift in Sources */,
				61133C692423990D00786299 /* LogFileOutputTests.swift in Sources */,
				618715F724DC0CDE00FC0F69 /* RUMCommandTests.swift in Sources */,
				61133C682423990D00786299 /* LogUtilityOutputsTests.swift in Sources */,
				61133C6E2423990D00786299 /* DatadogExtensions.swift in Sources */,
				61E45BE724519A3700F2C652 /* JSONDataMatcher.swift in Sources */,
				61133C592423990D00786299 /* FilesOrchestratorTests.swift in Sources */,
				9E50B2E424B49DDF00A2CB95 /* URLFilterTests.swift in Sources */,
				61B558D42469CDD8001460D3 /* TracingUUIDGeneratorTests.swift in Sources */,
				9E544A5124753DDE00E83072 /* MethodSwizzlerTests.swift in Sources */,
				61FB2230244E1BE900902D19 /* LoggingFeatureTests.swift in Sources */,
				61E5333124B75DFC003D6C4E /* RUMFeatureMocks.swift in Sources */,
				61133C6D2423990D00786299 /* TestsDirectory.swift in Sources */,
				61133C6C2423990D00786299 /* SwiftExtensions.swift in Sources */,
				61133C492423990D00786299 /* DDLoggerBuilderTests.swift in Sources */,
				61133C4B2423990D00786299 /* DDLoggerTests.swift in Sources */,
				618715FC24DC5F0800FC0F69 /* RUMDataModelsMappingTests.swift in Sources */,
				61C5A89624509BF600DA608C /* TracerTests.swift in Sources */,
				61F1A61A2498A51700075390 /* CoreMocks.swift in Sources */,
				61E45BD22450F65B00F2C652 /* SpanBuilderTests.swift in Sources */,
				61E45BCF2450A6EC00F2C652 /* TracingUUIDTests.swift in Sources */,
				61133C482423990D00786299 /* DDDatadogTests.swift in Sources */,
				61133C522423990D00786299 /* FoundationMocks.swift in Sources */,
				61133C5B2423990D00786299 /* DirectoryTests.swift in Sources */,
<<<<<<< HEAD
				61E5332F24B75DE2003D6C4E /* RUMFeatureTests.swift in Sources */,
=======
				E1D203FD24C1885C00D1AF3A /* ActiveSpansPoolTests.swift in Sources */,
>>>>>>> a240fc23
				61133C562423990D00786299 /* CarrierInfoProviderTests.swift in Sources */,
				618DCFDF24C75FD300589570 /* RUMScopeTests.swift in Sources */,
				61C5A89E24509C1100DA608C /* WarningsTests.swift in Sources */,
				9E36D92224373EA700BFBDB7 /* SwiftExtensionsTests.swift in Sources */,
				61133C652423990D00786299 /* LogBuilderTests.swift in Sources */,
				61F8CC092469295500FE2908 /* DatadogConfigurationTests.swift in Sources */,
				61F1A623249B811200075390 /* Encoding.swift in Sources */,
				61133C642423990D00786299 /* LoggerTests.swift in Sources */,
				617B953D24BF4D8F00E6F443 /* RUMMonitorTests.swift in Sources */,
				6156CB9324DDAA34008CB2B2 /* RUMCurrentContextTests.swift in Sources */,
				61E45BE5245196EA00F2C652 /* SpanFileOutputTests.swift in Sources */,
				61494CB524C864680082C633 /* RUMResourceScopeTests.swift in Sources */,
				61133C4E2423990D00786299 /* UIKitMocks.swift in Sources */,
				61133C4D2423990D00786299 /* CoreTelephonyMocks.swift in Sources */,
				61133C552423990D00786299 /* BatteryStatusProviderTests.swift in Sources */,
				617B954024BF4DB300E6F443 /* RUMApplicationScopeTests.swift in Sources */,
				6121627C247D220500AC5D67 /* LoggingForTracingAdapterTests.swift in Sources */,
				61133C532423990D00786299 /* MobileDeviceTests.swift in Sources */,
				61FF282124B8981D000B3D9B /* RUMEventBuilderTests.swift in Sources */,
				61345613244756E300E7DA6B /* PerformancePresetTests.swift in Sources */,
			);
			runOnlyForDeploymentPostprocessing = 0;
		};
		61133BEC242397DA00786299 /* Sources */ = {
			isa = PBXSourcesBuildPhase;
			buildActionMask = 2147483647;
			files = (
				61133C0F2423983800786299 /* AnyEncodable.swift in Sources */,
				6132BF5124A49F7400D7BD17 /* Casting.swift in Sources */,
				6132BF4924A49B6800D7BD17 /* DDSpanContext+objc.swift in Sources */,
				6132BF4224A38D2400D7BD17 /* OTTracer+objc.swift in Sources */,
				615A4A8524A3445700233986 /* TracerConfiguration+objc.swift in Sources */,
				61133C0E2423983800786299 /* Datadog+objc.swift in Sources */,
				61133C102423983800786299 /* Logger+objc.swift in Sources */,
				615A4A8324A3431600233986 /* Tracer+objc.swift in Sources */,
				6132BF4C24A49C8F00D7BD17 /* HTTPHeadersWriter+objc.swift in Sources */,
				6132BF4724A498D800D7BD17 /* DDSpan+objc.swift in Sources */,
				6132BF4E24A49D5400D7BD17 /* OTNoop.swift in Sources */,
				615A4A8B24A3568900233986 /* OTSpan+objc.swift in Sources */,
				6132BF4424A3AAD700D7BD17 /* OTGlobal+objc.swift in Sources */,
				615A4A8D24A356A000233986 /* OTSpanContext+objc.swift in Sources */,
				61133C112423983800786299 /* DatadogConfiguration+objc.swift in Sources */,
			);
			runOnlyForDeploymentPostprocessing = 0;
		};
		61441BFE24616DE9003D8BB8 /* Sources */ = {
			isa = PBXSourcesBuildPhase;
			buildActionMask = 2147483647;
			files = (
				618DCFE124C766F500589570 /* SendRUMFixture2ViewController.swift in Sources */,
				61441C982461A649003D8BB8 /* DebugTracingViewController.swift in Sources */,
				61441C952461A649003D8BB8 /* ConsoleOutputInterceptor.swift in Sources */,
				61441C972461A649003D8BB8 /* UIViewController+KeyboardControlling.swift in Sources */,
				61B9ED1C2461E12000C0DCFF /* SendLogsFixtureViewController.swift in Sources */,
				61B9ED1D2461E12000C0DCFF /* SendTracesFixtureViewController.swift in Sources */,
				61C2C20B24C1045300C0321C /* SendRUMFixture1ViewController.swift in Sources */,
				61E5333824B84EE2003D6C4E /* DebugRUMViewController.swift in Sources */,
				61441C9D2461A796003D8BB8 /* AppConfig.swift in Sources */,
				61441C0524616DE9003D8BB8 /* AppDelegate.swift in Sources */,
				61441C992461A649003D8BB8 /* DebugLoggingViewController.swift in Sources */,
				618DCFE324C766FB00589570 /* SendRUMFixture3ViewController.swift in Sources */,
				61441C962461A649003D8BB8 /* UIButton+Disabling.swift in Sources */,
			);
			runOnlyForDeploymentPostprocessing = 0;
		};
		61441C2624616F1D003D8BB8 /* Sources */ = {
			isa = PBXSourcesBuildPhase;
			buildActionMask = 2147483647;
			files = (
				61441C4024617013003D8BB8 /* IntegrationTests.swift in Sources */,
				61B9ED212462089600C0DCFF /* TracingIntegrationTests.swift in Sources */,
				61C2C20D24C1831700C0321C /* RUMIntegrationTests.swift in Sources */,
				61FF282924B8A31E000B3D9B /* RUMEventMatcher.swift in Sources */,
				61B9ED1F2461E57700C0DCFF /* UITestsHelpers.swift in Sources */,
				61441C4124617013003D8BB8 /* LoggingIntegrationTests.swift in Sources */,
				61441C4B24618052003D8BB8 /* SpanMatcher.swift in Sources */,
				61441C4924618052003D8BB8 /* JSONDataMatcher.swift in Sources */,
				9E307C3224C8846D0039607E /* RUMDataModels.swift in Sources */,
				61441C4A24618052003D8BB8 /* LogMatcher.swift in Sources */,
			);
			runOnlyForDeploymentPostprocessing = 0;
		};
		61441C6424619FE4003D8BB8 /* Sources */ = {
			isa = PBXSourcesBuildPhase;
			buildActionMask = 2147483647;
			files = (
				61441C7A2461A204003D8BB8 /* LoggingBenchmarkTests.swift in Sources */,
				61441C7B2461A204003D8BB8 /* LoggingStorageBenchmarkTests.swift in Sources */,
				6152C84024BE1CC8006A1679 /* DataUploaderBenchmarkTests.swift in Sources */,
				E132727D24B35B5F00952F8B /* TracingStorageBenchmarkTests.swift in Sources */,
				E132727B24B333C700952F8B /* TracingBenchmarkTests.swift in Sources */,
				61441C7C2461A244003D8BB8 /* TestsDirectory.swift in Sources */,
			);
			runOnlyForDeploymentPostprocessing = 0;
		};
/* End PBXSourcesBuildPhase section */

/* Begin PBXTargetDependency section */
		61133C732423993200786299 /* PBXTargetDependency */ = {
			isa = PBXTargetDependency;
			target = 61133B81242393DE00786299 /* Datadog */;
			targetProxy = 61133C722423993200786299 /* PBXContainerItemProxy */;
		};
		61441C3024616F1D003D8BB8 /* PBXTargetDependency */ = {
			isa = PBXTargetDependency;
			target = 61441C0124616DE9003D8BB8 /* Example */;
			targetProxy = 61441C2F24616F1D003D8BB8 /* PBXContainerItemProxy */;
		};
		61441C5024619499003D8BB8 /* PBXTargetDependency */ = {
			isa = PBXTargetDependency;
			target = 61133B81242393DE00786299 /* Datadog */;
			targetProxy = 61441C4F24619499003D8BB8 /* PBXContainerItemProxy */;
		};
		61441C5A24619A08003D8BB8 /* PBXTargetDependency */ = {
			isa = PBXTargetDependency;
			target = 61441C0124616DE9003D8BB8 /* Example */;
			targetProxy = 61441C5924619A08003D8BB8 /* PBXContainerItemProxy */;
		};
		61441C7524619FED003D8BB8 /* PBXTargetDependency */ = {
			isa = PBXTargetDependency;
			target = 61441C0124616DE9003D8BB8 /* Example */;
			targetProxy = 61441C7424619FED003D8BB8 /* PBXContainerItemProxy */;
		};
/* End PBXTargetDependency section */

/* Begin PBXVariantGroup section */
		61441C0A24616DE9003D8BB8 /* Main.storyboard */ = {
			isa = PBXVariantGroup;
			children = (
				61441C0B24616DE9003D8BB8 /* Base */,
			);
			name = Main.storyboard;
			sourceTree = "<group>";
		};
		61441C0F24616DEC003D8BB8 /* LaunchScreen.storyboard */ = {
			isa = PBXVariantGroup;
			children = (
				61441C1024616DEC003D8BB8 /* Base */,
			);
			name = LaunchScreen.storyboard;
			sourceTree = "<group>";
		};
/* End PBXVariantGroup section */

/* Begin XCBuildConfiguration section */
		61133B94242393DE00786299 /* Debug */ = {
			isa = XCBuildConfiguration;
			buildSettings = {
				ALWAYS_SEARCH_USER_PATHS = NO;
				CLANG_ANALYZER_NONNULL = YES;
				CLANG_ANALYZER_NUMBER_OBJECT_CONVERSION = YES_AGGRESSIVE;
				CLANG_CXX_LANGUAGE_STANDARD = "gnu++14";
				CLANG_CXX_LIBRARY = "libc++";
				CLANG_ENABLE_MODULES = YES;
				CLANG_ENABLE_OBJC_ARC = YES;
				CLANG_ENABLE_OBJC_WEAK = YES;
				CLANG_WARN_BLOCK_CAPTURE_AUTORELEASING = YES;
				CLANG_WARN_BOOL_CONVERSION = YES;
				CLANG_WARN_COMMA = YES;
				CLANG_WARN_CONSTANT_CONVERSION = YES;
				CLANG_WARN_DEPRECATED_OBJC_IMPLEMENTATIONS = YES;
				CLANG_WARN_DIRECT_OBJC_ISA_USAGE = YES_ERROR;
				CLANG_WARN_DOCUMENTATION_COMMENTS = YES;
				CLANG_WARN_EMPTY_BODY = YES;
				CLANG_WARN_ENUM_CONVERSION = YES;
				CLANG_WARN_INFINITE_RECURSION = YES;
				CLANG_WARN_INT_CONVERSION = YES;
				CLANG_WARN_NON_LITERAL_NULL_CONVERSION = YES;
				CLANG_WARN_OBJC_IMPLICIT_RETAIN_SELF = YES;
				CLANG_WARN_OBJC_LITERAL_CONVERSION = YES;
				CLANG_WARN_OBJC_ROOT_CLASS = YES_ERROR;
				CLANG_WARN_RANGE_LOOP_ANALYSIS = YES;
				CLANG_WARN_STRICT_PROTOTYPES = YES;
				CLANG_WARN_SUSPICIOUS_MOVE = YES;
				CLANG_WARN_UNGUARDED_AVAILABILITY = YES_AGGRESSIVE;
				CLANG_WARN_UNREACHABLE_CODE = YES;
				CLANG_WARN__DUPLICATE_METHOD_MATCH = YES;
				COPY_PHASE_STRIP = NO;
				CURRENT_PROJECT_VERSION = 1;
				DEBUG_INFORMATION_FORMAT = dwarf;
				ENABLE_STRICT_OBJC_MSGSEND = YES;
				ENABLE_TESTABILITY = YES;
				GCC_C_LANGUAGE_STANDARD = gnu11;
				GCC_DYNAMIC_NO_PIC = NO;
				GCC_NO_COMMON_BLOCKS = YES;
				GCC_OPTIMIZATION_LEVEL = 0;
				GCC_PREPROCESSOR_DEFINITIONS = (
					"DEBUG=1",
					"$(inherited)",
				);
				GCC_WARN_64_TO_32_BIT_CONVERSION = YES;
				GCC_WARN_ABOUT_RETURN_TYPE = YES_ERROR;
				GCC_WARN_UNDECLARED_SELECTOR = YES;
				GCC_WARN_UNINITIALIZED_AUTOS = YES_AGGRESSIVE;
				GCC_WARN_UNUSED_FUNCTION = YES;
				GCC_WARN_UNUSED_VARIABLE = YES;
				IPHONEOS_DEPLOYMENT_TARGET = 11.0;
				MACOSX_DEPLOYMENT_TARGET = 10.14;
				MTL_ENABLE_DEBUG_INFO = INCLUDE_SOURCE;
				MTL_FAST_MATH = YES;
				ONLY_ACTIVE_ARCH = YES;
				SDKROOT = iphoneos;
				SWIFT_ACTIVE_COMPILATION_CONDITIONS = "DEBUG DD_SDK_DEVELOPMENT";
				SWIFT_OPTIMIZATION_LEVEL = "-Onone";
				VERSIONING_SYSTEM = "apple-generic";
				VERSION_INFO_PREFIX = "";
			};
			name = Debug;
		};
		61133B95242393DE00786299 /* Release */ = {
			isa = XCBuildConfiguration;
			buildSettings = {
				ALWAYS_SEARCH_USER_PATHS = NO;
				CLANG_ANALYZER_NONNULL = YES;
				CLANG_ANALYZER_NUMBER_OBJECT_CONVERSION = YES_AGGRESSIVE;
				CLANG_CXX_LANGUAGE_STANDARD = "gnu++14";
				CLANG_CXX_LIBRARY = "libc++";
				CLANG_ENABLE_MODULES = YES;
				CLANG_ENABLE_OBJC_ARC = YES;
				CLANG_ENABLE_OBJC_WEAK = YES;
				CLANG_WARN_BLOCK_CAPTURE_AUTORELEASING = YES;
				CLANG_WARN_BOOL_CONVERSION = YES;
				CLANG_WARN_COMMA = YES;
				CLANG_WARN_CONSTANT_CONVERSION = YES;
				CLANG_WARN_DEPRECATED_OBJC_IMPLEMENTATIONS = YES;
				CLANG_WARN_DIRECT_OBJC_ISA_USAGE = YES_ERROR;
				CLANG_WARN_DOCUMENTATION_COMMENTS = YES;
				CLANG_WARN_EMPTY_BODY = YES;
				CLANG_WARN_ENUM_CONVERSION = YES;
				CLANG_WARN_INFINITE_RECURSION = YES;
				CLANG_WARN_INT_CONVERSION = YES;
				CLANG_WARN_NON_LITERAL_NULL_CONVERSION = YES;
				CLANG_WARN_OBJC_IMPLICIT_RETAIN_SELF = YES;
				CLANG_WARN_OBJC_LITERAL_CONVERSION = YES;
				CLANG_WARN_OBJC_ROOT_CLASS = YES_ERROR;
				CLANG_WARN_RANGE_LOOP_ANALYSIS = YES;
				CLANG_WARN_STRICT_PROTOTYPES = YES;
				CLANG_WARN_SUSPICIOUS_MOVE = YES;
				CLANG_WARN_UNGUARDED_AVAILABILITY = YES_AGGRESSIVE;
				CLANG_WARN_UNREACHABLE_CODE = YES;
				CLANG_WARN__DUPLICATE_METHOD_MATCH = YES;
				COPY_PHASE_STRIP = NO;
				CURRENT_PROJECT_VERSION = 1;
				DEBUG_INFORMATION_FORMAT = "dwarf-with-dsym";
				ENABLE_NS_ASSERTIONS = NO;
				ENABLE_STRICT_OBJC_MSGSEND = YES;
				GCC_C_LANGUAGE_STANDARD = gnu11;
				GCC_NO_COMMON_BLOCKS = YES;
				GCC_WARN_64_TO_32_BIT_CONVERSION = YES;
				GCC_WARN_ABOUT_RETURN_TYPE = YES_ERROR;
				GCC_WARN_UNDECLARED_SELECTOR = YES;
				GCC_WARN_UNINITIALIZED_AUTOS = YES_AGGRESSIVE;
				GCC_WARN_UNUSED_FUNCTION = YES;
				GCC_WARN_UNUSED_VARIABLE = YES;
				IPHONEOS_DEPLOYMENT_TARGET = 11.0;
				MACOSX_DEPLOYMENT_TARGET = 10.14;
				MTL_ENABLE_DEBUG_INFO = NO;
				MTL_FAST_MATH = YES;
				SDKROOT = iphoneos;
				SWIFT_COMPILATION_MODE = wholemodule;
				SWIFT_OPTIMIZATION_LEVEL = "-O";
				VALIDATE_PRODUCT = YES;
				VERSIONING_SYSTEM = "apple-generic";
				VERSION_INFO_PREFIX = "";
			};
			name = Release;
		};
		61133B97242393DE00786299 /* Debug */ = {
			isa = XCBuildConfiguration;
			buildSettings = {
				CODE_SIGN_STYLE = Automatic;
				DEFINES_MODULE = YES;
				DYLIB_COMPATIBILITY_VERSION = 1;
				DYLIB_CURRENT_VERSION = 1;
				DYLIB_INSTALL_NAME_BASE = "@rpath";
				INFOPLIST_FILE = TargetSupport/Datadog/Info.plist;
				INSTALL_PATH = "$(LOCAL_LIBRARY_DIR)/Frameworks";
				LD_RUNPATH_SEARCH_PATHS = (
					"$(inherited)",
					"@executable_path/Frameworks",
					"@loader_path/Frameworks",
				);
				MODULEMAP_FILE = "$(SRCROOT)/../Sources/Datadog/Datadog.modulemap";
				PRODUCT_BUNDLE_IDENTIFIER = com.datadogqh.Datadog;
				PRODUCT_NAME = "$(TARGET_NAME:c99extidentifier)";
				SKIP_INSTALL = YES;
				SUPPORTS_MACCATALYST = NO;
				SWIFT_VERSION = 5.0;
				TARGETED_DEVICE_FAMILY = "1,2";
			};
			name = Debug;
		};
		61133B98242393DE00786299 /* Release */ = {
			isa = XCBuildConfiguration;
			buildSettings = {
				CODE_SIGN_STYLE = Automatic;
				DEFINES_MODULE = YES;
				DYLIB_COMPATIBILITY_VERSION = 1;
				DYLIB_CURRENT_VERSION = 1;
				DYLIB_INSTALL_NAME_BASE = "@rpath";
				INFOPLIST_FILE = TargetSupport/Datadog/Info.plist;
				INSTALL_PATH = "$(LOCAL_LIBRARY_DIR)/Frameworks";
				LD_RUNPATH_SEARCH_PATHS = (
					"$(inherited)",
					"@executable_path/Frameworks",
					"@loader_path/Frameworks",
				);
				MODULEMAP_FILE = "$(SRCROOT)/../Sources/Datadog/Datadog.modulemap";
				PRODUCT_BUNDLE_IDENTIFIER = com.datadogqh.Datadog;
				PRODUCT_NAME = "$(TARGET_NAME:c99extidentifier)";
				SKIP_INSTALL = YES;
				SUPPORTS_MACCATALYST = NO;
				SWIFT_VERSION = 5.0;
				TARGETED_DEVICE_FAMILY = "1,2";
			};
			name = Release;
		};
		61133B9A242393DE00786299 /* Debug */ = {
			isa = XCBuildConfiguration;
			baseConfigurationReference = 615519252461BCE7002A85CF /* Datadog.xcconfig */;
			buildSettings = {
				ALWAYS_EMBED_SWIFT_STANDARD_LIBRARIES = YES;
				CLANG_ENABLE_MODULES = YES;
				CODE_SIGN_STYLE = Automatic;
				INFOPLIST_FILE = TargetSupport/DatadogTests/Info.plist;
				LD_RUNPATH_SEARCH_PATHS = (
					"$(inherited)",
					"@executable_path/Frameworks",
					"@loader_path/Frameworks",
				);
				PRODUCT_BUNDLE_IDENTIFIER = com.datadogqh.DatadogTests;
				PRODUCT_NAME = "$(TARGET_NAME)";
				SUPPORTS_MACCATALYST = NO;
				SWIFT_OBJC_BRIDGING_HEADER = "TargetSupport/DatadogTests/DatadogTests-Bridging-Header.h";
				SWIFT_OPTIMIZATION_LEVEL = "-Onone";
				SWIFT_VERSION = 5.0;
				TARGETED_DEVICE_FAMILY = "1,2";
				TEST_HOST = "$(BUILT_PRODUCTS_DIR)/Example.app/Example";
			};
			name = Debug;
		};
		61133B9B242393DE00786299 /* Release */ = {
			isa = XCBuildConfiguration;
			baseConfigurationReference = 615519252461BCE7002A85CF /* Datadog.xcconfig */;
			buildSettings = {
				ALWAYS_EMBED_SWIFT_STANDARD_LIBRARIES = YES;
				CLANG_ENABLE_MODULES = YES;
				CODE_SIGN_STYLE = Automatic;
				INFOPLIST_FILE = TargetSupport/DatadogTests/Info.plist;
				LD_RUNPATH_SEARCH_PATHS = (
					"$(inherited)",
					"@executable_path/Frameworks",
					"@loader_path/Frameworks",
				);
				PRODUCT_BUNDLE_IDENTIFIER = com.datadogqh.DatadogTests;
				PRODUCT_NAME = "$(TARGET_NAME)";
				SUPPORTS_MACCATALYST = NO;
				SWIFT_OBJC_BRIDGING_HEADER = "TargetSupport/DatadogTests/DatadogTests-Bridging-Header.h";
				SWIFT_VERSION = 5.0;
				TARGETED_DEVICE_FAMILY = "1,2";
				TEST_HOST = "$(BUILT_PRODUCTS_DIR)/Example.app/Example";
			};
			name = Release;
		};
		61133C02242397DA00786299 /* Debug */ = {
			isa = XCBuildConfiguration;
			buildSettings = {
				CODE_SIGN_STYLE = Automatic;
				DEFINES_MODULE = YES;
				DYLIB_COMPATIBILITY_VERSION = 1;
				DYLIB_CURRENT_VERSION = 1;
				DYLIB_INSTALL_NAME_BASE = "@rpath";
				INFOPLIST_FILE = TargetSupport/DatadogObjc/Info.plist;
				INSTALL_PATH = "$(LOCAL_LIBRARY_DIR)/Frameworks";
				LD_RUNPATH_SEARCH_PATHS = (
					"$(inherited)",
					"@executable_path/Frameworks",
					"@loader_path/Frameworks",
				);
				PRODUCT_BUNDLE_IDENTIFIER = com.datadogqh.DatadogObjc;
				PRODUCT_NAME = "$(TARGET_NAME:c99extidentifier)";
				SKIP_INSTALL = YES;
				SUPPORTS_MACCATALYST = NO;
				SWIFT_VERSION = 5.0;
				TARGETED_DEVICE_FAMILY = "1,2";
			};
			name = Debug;
		};
		61133C03242397DA00786299 /* Release */ = {
			isa = XCBuildConfiguration;
			buildSettings = {
				CODE_SIGN_STYLE = Automatic;
				DEFINES_MODULE = YES;
				DYLIB_COMPATIBILITY_VERSION = 1;
				DYLIB_CURRENT_VERSION = 1;
				DYLIB_INSTALL_NAME_BASE = "@rpath";
				INFOPLIST_FILE = TargetSupport/DatadogObjc/Info.plist;
				INSTALL_PATH = "$(LOCAL_LIBRARY_DIR)/Frameworks";
				LD_RUNPATH_SEARCH_PATHS = (
					"$(inherited)",
					"@executable_path/Frameworks",
					"@loader_path/Frameworks",
				);
				PRODUCT_BUNDLE_IDENTIFIER = com.datadogqh.DatadogObjc;
				PRODUCT_NAME = "$(TARGET_NAME:c99extidentifier)";
				SKIP_INSTALL = YES;
				SUPPORTS_MACCATALYST = NO;
				SWIFT_VERSION = 5.0;
				TARGETED_DEVICE_FAMILY = "1,2";
			};
			name = Release;
		};
		61441C1424616DEC003D8BB8 /* Debug */ = {
			isa = XCBuildConfiguration;
			baseConfigurationReference = 615519252461BCE7002A85CF /* Datadog.xcconfig */;
			buildSettings = {
				ASSETCATALOG_COMPILER_APPICON_NAME = AppIcon;
				CODE_SIGN_STYLE = Automatic;
				INFOPLIST_FILE = TargetSupport/Example/Info.plist;
				LD_RUNPATH_SEARCH_PATHS = (
					"$(inherited)",
					"@executable_path/Frameworks",
				);
				PRODUCT_BUNDLE_IDENTIFIER = com.datadogqh.Example;
				PRODUCT_NAME = "$(TARGET_NAME)";
				SWIFT_ACTIVE_COMPILATION_CONDITIONS = DEBUG;
				SWIFT_VERSION = 5.0;
			};
			name = Debug;
		};
		61441C1524616DEC003D8BB8 /* Release */ = {
			isa = XCBuildConfiguration;
			baseConfigurationReference = 615519252461BCE7002A85CF /* Datadog.xcconfig */;
			buildSettings = {
				ASSETCATALOG_COMPILER_APPICON_NAME = AppIcon;
				CODE_SIGN_STYLE = Automatic;
				INFOPLIST_FILE = TargetSupport/Example/Info.plist;
				LD_RUNPATH_SEARCH_PATHS = (
					"$(inherited)",
					"@executable_path/Frameworks",
				);
				PRODUCT_BUNDLE_IDENTIFIER = com.datadogqh.Example;
				PRODUCT_NAME = "$(TARGET_NAME)";
				SWIFT_VERSION = 5.0;
			};
			name = Release;
		};
		61441C1624616DEC003D8BB8 /* Integration */ = {
			isa = XCBuildConfiguration;
			baseConfigurationReference = 615519252461BCE7002A85CF /* Datadog.xcconfig */;
			buildSettings = {
				ASSETCATALOG_COMPILER_APPICON_NAME = AppIcon;
				CODE_SIGN_STYLE = Automatic;
				INFOPLIST_FILE = TargetSupport/Example/Info.plist;
				LD_RUNPATH_SEARCH_PATHS = (
					"$(inherited)",
					"@executable_path/Frameworks",
				);
				PRODUCT_BUNDLE_IDENTIFIER = com.datadogqh.Example;
				PRODUCT_NAME = "$(TARGET_NAME)";
				SWIFT_VERSION = 5.0;
			};
			name = Integration;
		};
		61441C3224616F1D003D8BB8 /* Debug */ = {
			isa = XCBuildConfiguration;
			baseConfigurationReference = 9EF49F17244770AD004F2CA0 /* DatadogIntegrationTests.xcconfig */;
			buildSettings = {
				CODE_SIGN_STYLE = Automatic;
				INFOPLIST_FILE = TargetSupport/DatadogIntegrationTests/Info.plist;
				LD_RUNPATH_SEARCH_PATHS = (
					"$(inherited)",
					"@executable_path/Frameworks",
					"@loader_path/Frameworks",
				);
				PRODUCT_BUNDLE_IDENTIFIER = com.datadogqh.DatadogIntegrationTests;
				PRODUCT_NAME = "$(TARGET_NAME)";
				SWIFT_ACTIVE_COMPILATION_CONDITIONS = DEBUG;
				SWIFT_VERSION = 5.0;
				TEST_TARGET_NAME = Example;
			};
			name = Debug;
		};
		61441C3324616F1D003D8BB8 /* Release */ = {
			isa = XCBuildConfiguration;
			baseConfigurationReference = 9EF49F17244770AD004F2CA0 /* DatadogIntegrationTests.xcconfig */;
			buildSettings = {
				CODE_SIGN_STYLE = Automatic;
				INFOPLIST_FILE = TargetSupport/DatadogIntegrationTests/Info.plist;
				LD_RUNPATH_SEARCH_PATHS = (
					"$(inherited)",
					"@executable_path/Frameworks",
					"@loader_path/Frameworks",
				);
				PRODUCT_BUNDLE_IDENTIFIER = com.datadogqh.DatadogIntegrationTests;
				PRODUCT_NAME = "$(TARGET_NAME)";
				SWIFT_VERSION = 5.0;
				TEST_TARGET_NAME = Example;
			};
			name = Release;
		};
		61441C3424616F1D003D8BB8 /* Integration */ = {
			isa = XCBuildConfiguration;
			baseConfigurationReference = 9EF49F17244770AD004F2CA0 /* DatadogIntegrationTests.xcconfig */;
			buildSettings = {
				CODE_SIGN_STYLE = Automatic;
				INFOPLIST_FILE = TargetSupport/DatadogIntegrationTests/Info.plist;
				LD_RUNPATH_SEARCH_PATHS = (
					"$(inherited)",
					"@executable_path/Frameworks",
					"@loader_path/Frameworks",
				);
				PRODUCT_BUNDLE_IDENTIFIER = com.datadogqh.DatadogIntegrationTests;
				PRODUCT_NAME = "$(TARGET_NAME)";
				SWIFT_VERSION = 5.0;
				TEST_TARGET_NAME = Example;
			};
			name = Integration;
		};
		61441C7124619FE4003D8BB8 /* Debug */ = {
			isa = XCBuildConfiguration;
			baseConfigurationReference = 6152C84124BE1F47006A1679 /* DatadogBenchmarkTests.xcconfig */;
			buildSettings = {
				CODE_SIGN_STYLE = Automatic;
				INFOPLIST_FILE = TargetSupport/DatadogBenchmarkTests/Info.plist;
				LD_RUNPATH_SEARCH_PATHS = (
					"$(inherited)",
					"@executable_path/Frameworks",
					"@loader_path/Frameworks",
				);
				PRODUCT_BUNDLE_IDENTIFIER = com.datadogqh.DatadogBenchmarkTests;
				PRODUCT_NAME = "$(TARGET_NAME)";
				SWIFT_ACTIVE_COMPILATION_CONDITIONS = DEBUG;
				SWIFT_VERSION = 5.0;
				TEST_HOST = "$(BUILT_PRODUCTS_DIR)/Example.app/Example";
			};
			name = Debug;
		};
		61441C7224619FE4003D8BB8 /* Release */ = {
			isa = XCBuildConfiguration;
			baseConfigurationReference = 6152C84124BE1F47006A1679 /* DatadogBenchmarkTests.xcconfig */;
			buildSettings = {
				CODE_SIGN_STYLE = Automatic;
				INFOPLIST_FILE = TargetSupport/DatadogBenchmarkTests/Info.plist;
				LD_RUNPATH_SEARCH_PATHS = (
					"$(inherited)",
					"@executable_path/Frameworks",
					"@loader_path/Frameworks",
				);
				PRODUCT_BUNDLE_IDENTIFIER = com.datadogqh.DatadogBenchmarkTests;
				PRODUCT_NAME = "$(TARGET_NAME)";
				SWIFT_VERSION = 5.0;
				TEST_HOST = "$(BUILT_PRODUCTS_DIR)/Example.app/Example";
			};
			name = Release;
		};
		61441C7324619FE4003D8BB8 /* Integration */ = {
			isa = XCBuildConfiguration;
			baseConfigurationReference = 6152C84124BE1F47006A1679 /* DatadogBenchmarkTests.xcconfig */;
			buildSettings = {
				CODE_SIGN_STYLE = Automatic;
				INFOPLIST_FILE = TargetSupport/DatadogBenchmarkTests/Info.plist;
				LD_RUNPATH_SEARCH_PATHS = (
					"$(inherited)",
					"@executable_path/Frameworks",
					"@loader_path/Frameworks",
				);
				PRODUCT_BUNDLE_IDENTIFIER = com.datadogqh.DatadogBenchmarkTests;
				PRODUCT_NAME = "$(TARGET_NAME)";
				SWIFT_VERSION = 5.0;
				TEST_HOST = "$(BUILT_PRODUCTS_DIR)/Example.app/Example";
			};
			name = Integration;
		};
		9E2FB28224476765001C9B7B /* Integration */ = {
			isa = XCBuildConfiguration;
			buildSettings = {
				ALWAYS_SEARCH_USER_PATHS = NO;
				CLANG_ANALYZER_NONNULL = YES;
				CLANG_ANALYZER_NUMBER_OBJECT_CONVERSION = YES_AGGRESSIVE;
				CLANG_CXX_LANGUAGE_STANDARD = "gnu++14";
				CLANG_CXX_LIBRARY = "libc++";
				CLANG_ENABLE_MODULES = YES;
				CLANG_ENABLE_OBJC_ARC = YES;
				CLANG_ENABLE_OBJC_WEAK = YES;
				CLANG_WARN_BLOCK_CAPTURE_AUTORELEASING = YES;
				CLANG_WARN_BOOL_CONVERSION = YES;
				CLANG_WARN_COMMA = YES;
				CLANG_WARN_CONSTANT_CONVERSION = YES;
				CLANG_WARN_DEPRECATED_OBJC_IMPLEMENTATIONS = YES;
				CLANG_WARN_DIRECT_OBJC_ISA_USAGE = YES_ERROR;
				CLANG_WARN_DOCUMENTATION_COMMENTS = YES;
				CLANG_WARN_EMPTY_BODY = YES;
				CLANG_WARN_ENUM_CONVERSION = YES;
				CLANG_WARN_INFINITE_RECURSION = YES;
				CLANG_WARN_INT_CONVERSION = YES;
				CLANG_WARN_NON_LITERAL_NULL_CONVERSION = YES;
				CLANG_WARN_OBJC_IMPLICIT_RETAIN_SELF = YES;
				CLANG_WARN_OBJC_LITERAL_CONVERSION = YES;
				CLANG_WARN_OBJC_ROOT_CLASS = YES_ERROR;
				CLANG_WARN_RANGE_LOOP_ANALYSIS = YES;
				CLANG_WARN_STRICT_PROTOTYPES = YES;
				CLANG_WARN_SUSPICIOUS_MOVE = YES;
				CLANG_WARN_UNGUARDED_AVAILABILITY = YES_AGGRESSIVE;
				CLANG_WARN_UNREACHABLE_CODE = YES;
				CLANG_WARN__DUPLICATE_METHOD_MATCH = YES;
				COPY_PHASE_STRIP = NO;
				CURRENT_PROJECT_VERSION = 1;
				DEBUG_INFORMATION_FORMAT = "dwarf-with-dsym";
				ENABLE_NS_ASSERTIONS = NO;
				ENABLE_STRICT_OBJC_MSGSEND = YES;
				ENABLE_TESTABILITY = YES;
				GCC_C_LANGUAGE_STANDARD = gnu11;
				GCC_NO_COMMON_BLOCKS = YES;
				GCC_WARN_64_TO_32_BIT_CONVERSION = YES;
				GCC_WARN_ABOUT_RETURN_TYPE = YES_ERROR;
				GCC_WARN_UNDECLARED_SELECTOR = YES;
				GCC_WARN_UNINITIALIZED_AUTOS = YES_AGGRESSIVE;
				GCC_WARN_UNUSED_FUNCTION = YES;
				GCC_WARN_UNUSED_VARIABLE = YES;
				IPHONEOS_DEPLOYMENT_TARGET = 11.0;
				MACOSX_DEPLOYMENT_TARGET = 10.14;
				MTL_ENABLE_DEBUG_INFO = NO;
				MTL_FAST_MATH = YES;
				SDKROOT = iphoneos;
				SWIFT_COMPILATION_MODE = wholemodule;
				SWIFT_OPTIMIZATION_LEVEL = "-O";
				VALIDATE_PRODUCT = YES;
				VERSIONING_SYSTEM = "apple-generic";
				VERSION_INFO_PREFIX = "";
			};
			name = Integration;
		};
		9E2FB28324476765001C9B7B /* Integration */ = {
			isa = XCBuildConfiguration;
			buildSettings = {
				CODE_SIGN_STYLE = Automatic;
				DEFINES_MODULE = YES;
				DYLIB_COMPATIBILITY_VERSION = 1;
				DYLIB_CURRENT_VERSION = 1;
				DYLIB_INSTALL_NAME_BASE = "@rpath";
				INFOPLIST_FILE = TargetSupport/Datadog/Info.plist;
				INSTALL_PATH = "$(LOCAL_LIBRARY_DIR)/Frameworks";
				LD_RUNPATH_SEARCH_PATHS = (
					"$(inherited)",
					"@executable_path/Frameworks",
					"@loader_path/Frameworks",
				);
				MODULEMAP_FILE = "$(SRCROOT)/../Sources/Datadog/Datadog.modulemap";
				PRODUCT_BUNDLE_IDENTIFIER = com.datadogqh.Datadog;
				PRODUCT_NAME = "$(TARGET_NAME:c99extidentifier)";
				SKIP_INSTALL = YES;
				SUPPORTS_MACCATALYST = NO;
				SWIFT_VERSION = 5.0;
				TARGETED_DEVICE_FAMILY = "1,2";
			};
			name = Integration;
		};
		9E2FB28424476765001C9B7B /* Integration */ = {
			isa = XCBuildConfiguration;
			buildSettings = {
				CODE_SIGN_STYLE = Automatic;
				DEFINES_MODULE = YES;
				DYLIB_COMPATIBILITY_VERSION = 1;
				DYLIB_CURRENT_VERSION = 1;
				DYLIB_INSTALL_NAME_BASE = "@rpath";
				INFOPLIST_FILE = TargetSupport/DatadogObjc/Info.plist;
				INSTALL_PATH = "$(LOCAL_LIBRARY_DIR)/Frameworks";
				LD_RUNPATH_SEARCH_PATHS = (
					"$(inherited)",
					"@executable_path/Frameworks",
					"@loader_path/Frameworks",
				);
				PRODUCT_BUNDLE_IDENTIFIER = com.datadogqh.DatadogObjc;
				PRODUCT_NAME = "$(TARGET_NAME:c99extidentifier)";
				SKIP_INSTALL = YES;
				SUPPORTS_MACCATALYST = NO;
				SWIFT_VERSION = 5.0;
				TARGETED_DEVICE_FAMILY = "1,2";
			};
			name = Integration;
		};
		9E2FB28524476765001C9B7B /* Integration */ = {
			isa = XCBuildConfiguration;
			baseConfigurationReference = 615519252461BCE7002A85CF /* Datadog.xcconfig */;
			buildSettings = {
				ALWAYS_EMBED_SWIFT_STANDARD_LIBRARIES = YES;
				CLANG_ENABLE_MODULES = YES;
				CODE_SIGN_STYLE = Automatic;
				INFOPLIST_FILE = TargetSupport/DatadogTests/Info.plist;
				LD_RUNPATH_SEARCH_PATHS = (
					"$(inherited)",
					"@executable_path/Frameworks",
					"@loader_path/Frameworks",
				);
				PRODUCT_BUNDLE_IDENTIFIER = com.datadogqh.DatadogTests;
				PRODUCT_NAME = "$(TARGET_NAME)";
				SUPPORTS_MACCATALYST = NO;
				SWIFT_OBJC_BRIDGING_HEADER = "TargetSupport/DatadogTests/DatadogTests-Bridging-Header.h";
				SWIFT_VERSION = 5.0;
				TARGETED_DEVICE_FAMILY = "1,2";
				TEST_HOST = "$(BUILT_PRODUCTS_DIR)/Example.app/Example";
			};
			name = Integration;
		};
/* End XCBuildConfiguration section */

/* Begin XCConfigurationList section */
		61133B7C242393DE00786299 /* Build configuration list for PBXProject "Datadog" */ = {
			isa = XCConfigurationList;
			buildConfigurations = (
				61133B94242393DE00786299 /* Debug */,
				61133B95242393DE00786299 /* Release */,
				9E2FB28224476765001C9B7B /* Integration */,
			);
			defaultConfigurationIsVisible = 0;
			defaultConfigurationName = Release;
		};
		61133B96242393DE00786299 /* Build configuration list for PBXNativeTarget "Datadog" */ = {
			isa = XCConfigurationList;
			buildConfigurations = (
				61133B97242393DE00786299 /* Debug */,
				61133B98242393DE00786299 /* Release */,
				9E2FB28324476765001C9B7B /* Integration */,
			);
			defaultConfigurationIsVisible = 0;
			defaultConfigurationName = Release;
		};
		61133B99242393DE00786299 /* Build configuration list for PBXNativeTarget "DatadogTests" */ = {
			isa = XCConfigurationList;
			buildConfigurations = (
				61133B9A242393DE00786299 /* Debug */,
				61133B9B242393DE00786299 /* Release */,
				9E2FB28524476765001C9B7B /* Integration */,
			);
			defaultConfigurationIsVisible = 0;
			defaultConfigurationName = Release;
		};
		61133C01242397DA00786299 /* Build configuration list for PBXNativeTarget "DatadogObjc" */ = {
			isa = XCConfigurationList;
			buildConfigurations = (
				61133C02242397DA00786299 /* Debug */,
				61133C03242397DA00786299 /* Release */,
				9E2FB28424476765001C9B7B /* Integration */,
			);
			defaultConfigurationIsVisible = 0;
			defaultConfigurationName = Release;
		};
		61441C1324616DEC003D8BB8 /* Build configuration list for PBXNativeTarget "Example" */ = {
			isa = XCConfigurationList;
			buildConfigurations = (
				61441C1424616DEC003D8BB8 /* Debug */,
				61441C1524616DEC003D8BB8 /* Release */,
				61441C1624616DEC003D8BB8 /* Integration */,
			);
			defaultConfigurationIsVisible = 0;
			defaultConfigurationName = Release;
		};
		61441C3124616F1D003D8BB8 /* Build configuration list for PBXNativeTarget "DatadogIntegrationTests" */ = {
			isa = XCConfigurationList;
			buildConfigurations = (
				61441C3224616F1D003D8BB8 /* Debug */,
				61441C3324616F1D003D8BB8 /* Release */,
				61441C3424616F1D003D8BB8 /* Integration */,
			);
			defaultConfigurationIsVisible = 0;
			defaultConfigurationName = Release;
		};
		61441C7024619FE4003D8BB8 /* Build configuration list for PBXNativeTarget "DatadogBenchmarkTests" */ = {
			isa = XCConfigurationList;
			buildConfigurations = (
				61441C7124619FE4003D8BB8 /* Debug */,
				61441C7224619FE4003D8BB8 /* Release */,
				61441C7324619FE4003D8BB8 /* Integration */,
			);
			defaultConfigurationIsVisible = 0;
			defaultConfigurationName = Release;
		};
/* End XCConfigurationList section */

/* Begin XCSwiftPackageProductDependency section */
		61441C43246174CE003D8BB8 /* HTTPServerMock */ = {
			isa = XCSwiftPackageProductDependency;
			productName = HTTPServerMock;
		};
		6152C83D24BE1C91006A1679 /* HTTPServerMock */ = {
			isa = XCSwiftPackageProductDependency;
			productName = HTTPServerMock;
		};
/* End XCSwiftPackageProductDependency section */
	};
	rootObject = 61133B79242393DE00786299 /* Project object */;
}<|MERGE_RESOLUTION|>--- conflicted
+++ resolved
@@ -119,14 +119,11 @@
 		61494CB524C864680082C633 /* RUMResourceScopeTests.swift in Sources */ = {isa = PBXBuildFile; fileRef = 61494CB424C864680082C633 /* RUMResourceScopeTests.swift */; };
 		61494CBA24CB126F0082C633 /* RUMUserActionScope.swift in Sources */ = {isa = PBXBuildFile; fileRef = 61494CB924CB126F0082C633 /* RUMUserActionScope.swift */; };
 		614E9EB3244719FA007EE3E1 /* BundleType.swift in Sources */ = {isa = PBXBuildFile; fileRef = 614E9EB2244719FA007EE3E1 /* BundleType.swift */; };
-<<<<<<< HEAD
+		6152C83E24BE1C91006A1679 /* HTTPServerMock in Frameworks */ = {isa = PBXBuildFile; productRef = 6152C83D24BE1C91006A1679 /* HTTPServerMock */; };
+		6152C84024BE1CC8006A1679 /* DataUploaderBenchmarkTests.swift in Sources */ = {isa = PBXBuildFile; fileRef = 6152C83F24BE1CC8006A1679 /* DataUploaderBenchmarkTests.swift */; };
 		6156CB8E24DDA1B5008CB2B2 /* RUMContextProvider.swift in Sources */ = {isa = PBXBuildFile; fileRef = 6156CB8D24DDA1B5008CB2B2 /* RUMContextProvider.swift */; };
 		6156CB9024DDA8BE008CB2B2 /* RUMCurrentContext.swift in Sources */ = {isa = PBXBuildFile; fileRef = 6156CB8F24DDA8BE008CB2B2 /* RUMCurrentContext.swift */; };
 		6156CB9324DDAA34008CB2B2 /* RUMCurrentContextTests.swift in Sources */ = {isa = PBXBuildFile; fileRef = 6156CB9224DDAA34008CB2B2 /* RUMCurrentContextTests.swift */; };
-=======
-		6152C83E24BE1C91006A1679 /* HTTPServerMock in Frameworks */ = {isa = PBXBuildFile; productRef = 6152C83D24BE1C91006A1679 /* HTTPServerMock */; };
-		6152C84024BE1CC8006A1679 /* DataUploaderBenchmarkTests.swift in Sources */ = {isa = PBXBuildFile; fileRef = 6152C83F24BE1CC8006A1679 /* DataUploaderBenchmarkTests.swift */; };
->>>>>>> a240fc23
 		61570005246AADFA00E96950 /* DatadogObjc.framework in Frameworks */ = {isa = PBXBuildFile; fileRef = 61133BF0242397DA00786299 /* DatadogObjc.framework */; };
 		61570006246AAE5E00E96950 /* DatadogObjc.framework in ⚙️ Embed Framework Dependencies */ = {isa = PBXBuildFile; fileRef = 61133BF0242397DA00786299 /* DatadogObjc.framework */; settings = {ATTRIBUTES = (CodeSignOnCopy, RemoveHeadersOnCopy, ); }; };
 		61570007246AAED100E96950 /* DatadogObjc.framework in Frameworks */ = {isa = PBXBuildFile; fileRef = 61133BF0242397DA00786299 /* DatadogObjc.framework */; };
@@ -247,11 +244,8 @@
 		9EFD112C24B32D29003A1A2B /* URLFilter.swift in Sources */ = {isa = PBXBuildFile; fileRef = 9EFD112B24B32D29003A1A2B /* URLFilter.swift */; };
 		E132727B24B333C700952F8B /* TracingBenchmarkTests.swift in Sources */ = {isa = PBXBuildFile; fileRef = E132727A24B333C700952F8B /* TracingBenchmarkTests.swift */; };
 		E132727D24B35B5F00952F8B /* TracingStorageBenchmarkTests.swift in Sources */ = {isa = PBXBuildFile; fileRef = E132727C24B35B5F00952F8B /* TracingStorageBenchmarkTests.swift */; };
-<<<<<<< HEAD
-=======
 		E1D202EA24C065CF00D1AF3A /* ActiveSpansPool.swift in Sources */ = {isa = PBXBuildFile; fileRef = E1D202E924C065CF00D1AF3A /* ActiveSpansPool.swift */; };
 		E1D203FD24C1885C00D1AF3A /* ActiveSpansPoolTests.swift in Sources */ = {isa = PBXBuildFile; fileRef = E1D203FB24C1884500D1AF3A /* ActiveSpansPoolTests.swift */; };
->>>>>>> a240fc23
 		E1D5AEA724B4D45B007F194B /* Versioning.swift in Sources */ = {isa = PBXBuildFile; fileRef = E1D5AEA624B4D45A007F194B /* Versioning.swift */; };
 /* End PBXBuildFile section */
 
@@ -471,15 +465,11 @@
 		61C3638224361BE200C4D4E6 /* DatadogPrivateMocks.swift */ = {isa = PBXFileReference; lastKnownFileType = sourcecode.swift; path = DatadogPrivateMocks.swift; sourceTree = "<group>"; };
 		61C3638424361E9200C4D4E6 /* Globals.swift */ = {isa = PBXFileReference; lastKnownFileType = sourcecode.swift; path = Globals.swift; sourceTree = "<group>"; };
 		61C3646F243B5C8300C4D4E6 /* ServerMock.swift */ = {isa = PBXFileReference; lastKnownFileType = sourcecode.swift; path = ServerMock.swift; sourceTree = "<group>"; };
-<<<<<<< HEAD
 		61C3E63424BF1794008053F2 /* Attributes.swift */ = {isa = PBXFileReference; lastKnownFileType = sourcecode.swift; path = Attributes.swift; sourceTree = "<group>"; };
 		61C3E63624BF191F008053F2 /* RUMScope.swift */ = {isa = PBXFileReference; lastKnownFileType = sourcecode.swift; path = RUMScope.swift; sourceTree = "<group>"; };
 		61C3E63824BF19B4008053F2 /* RUMContext.swift */ = {isa = PBXFileReference; lastKnownFileType = sourcecode.swift; path = RUMContext.swift; sourceTree = "<group>"; };
 		61C3E63A24BF1A4B008053F2 /* RUMCommand.swift */ = {isa = PBXFileReference; lastKnownFileType = sourcecode.swift; path = RUMCommand.swift; sourceTree = "<group>"; };
 		61C3E63D24BF1B91008053F2 /* RUMApplicationScope.swift */ = {isa = PBXFileReference; lastKnownFileType = sourcecode.swift; path = RUMApplicationScope.swift; sourceTree = "<group>"; };
-		61C5A8732450989E00DA608C /* OpenTracing.framework */ = {isa = PBXFileReference; lastKnownFileType = wrapper.framework; name = OpenTracing.framework; path = ../Carthage/Build/iOS/OpenTracing.framework; sourceTree = "<group>"; };
-=======
->>>>>>> a240fc23
 		61C5A87824509A0C00DA608C /* DDSpan.swift */ = {isa = PBXFileReference; fileEncoding = 4; lastKnownFileType = sourcecode.swift; path = DDSpan.swift; sourceTree = "<group>"; };
 		61C5A87924509A0C00DA608C /* DDNoOps.swift */ = {isa = PBXFileReference; fileEncoding = 4; lastKnownFileType = sourcecode.swift; path = DDNoOps.swift; sourceTree = "<group>"; };
 		61C5A87B24509A0C00DA608C /* TracingUUIDGenerator.swift */ = {isa = PBXFileReference; fileEncoding = 4; lastKnownFileType = sourcecode.swift; path = TracingUUIDGenerator.swift; sourceTree = "<group>"; };
@@ -555,11 +545,8 @@
 		9EFD112B24B32D29003A1A2B /* URLFilter.swift */ = {isa = PBXFileReference; lastKnownFileType = sourcecode.swift; path = URLFilter.swift; sourceTree = "<group>"; };
 		E132727A24B333C700952F8B /* TracingBenchmarkTests.swift */ = {isa = PBXFileReference; lastKnownFileType = sourcecode.swift; path = TracingBenchmarkTests.swift; sourceTree = "<group>"; };
 		E132727C24B35B5F00952F8B /* TracingStorageBenchmarkTests.swift */ = {isa = PBXFileReference; lastKnownFileType = sourcecode.swift; path = TracingStorageBenchmarkTests.swift; sourceTree = "<group>"; };
-<<<<<<< HEAD
-=======
 		E1D202E924C065CF00D1AF3A /* ActiveSpansPool.swift */ = {isa = PBXFileReference; lastKnownFileType = sourcecode.swift; path = ActiveSpansPool.swift; sourceTree = "<group>"; };
 		E1D203FB24C1884500D1AF3A /* ActiveSpansPoolTests.swift */ = {isa = PBXFileReference; lastKnownFileType = sourcecode.swift; path = ActiveSpansPoolTests.swift; sourceTree = "<group>"; };
->>>>>>> a240fc23
 		E1D5AEA624B4D45A007F194B /* Versioning.swift */ = {isa = PBXFileReference; fileEncoding = 4; lastKnownFileType = sourcecode.swift; path = Versioning.swift; sourceTree = "<group>"; };
 /* End PBXFileReference section */
 
@@ -2021,11 +2008,8 @@
 				61133C482423990D00786299 /* DDDatadogTests.swift in Sources */,
 				61133C522423990D00786299 /* FoundationMocks.swift in Sources */,
 				61133C5B2423990D00786299 /* DirectoryTests.swift in Sources */,
-<<<<<<< HEAD
 				61E5332F24B75DE2003D6C4E /* RUMFeatureTests.swift in Sources */,
-=======
 				E1D203FD24C1885C00D1AF3A /* ActiveSpansPoolTests.swift in Sources */,
->>>>>>> a240fc23
 				61133C562423990D00786299 /* CarrierInfoProviderTests.swift in Sources */,
 				618DCFDF24C75FD300589570 /* RUMScopeTests.swift in Sources */,
 				61C5A89E24509C1100DA608C /* WarningsTests.swift in Sources */,
