--- conflicted
+++ resolved
@@ -1,11 +1,7 @@
 Pod::Spec.new do |s|
   s.name         = "DatadogSDKAlamofireExtension"
   s.module_name  = "DatadogAlamofireExtension"
-<<<<<<< HEAD
-  s.version      = "1.7.1"
-=======
   s.version      = "1.8.0-beta1"
->>>>>>> 3d4f6f20
   s.summary      = "An Official Extensions of Datadog Swift SDK for Alamofire."
   
   s.homepage     = "https://www.datadoghq.com"
