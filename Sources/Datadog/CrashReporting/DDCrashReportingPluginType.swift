--- conflicted
+++ resolved
@@ -197,60 +197,4 @@
     /// The SDK calls this method for each significant application state change.
     /// It is called on a background thread and succeeding calls are synchronized.
     func inject(context: Data)
-<<<<<<< HEAD
-}
-=======
-}
-
-#else
-
-@objc
-internal class DDCrashReport: NSObject {
-    internal struct Thread: Encodable {}
-    internal struct BinaryImage: Encodable {}
-    internal struct Meta: Encodable {}
-
-    internal let date: Date?
-    internal let type: String
-    internal let message: String
-    internal let stack: String
-    internal let threads: [Thread]
-    internal let binaryImages: [BinaryImage]
-    internal let meta: Meta
-    internal let wasTruncated: Bool
-    internal let context: Data?
-
-    #if DD_SDK_ENABLE_INTERNAL_MONITORING
-    internal var diagnosticInfo: [String: Encodable] = [:]
-    #endif
-    internal init(
-        date: Date?,
-        type: String,
-        message: String,
-        stack: String,
-        threads: [Thread],
-        binaryImages: [BinaryImage],
-        meta: Meta,
-        wasTruncated: Bool,
-        context: Data?
-    ) {
-        self.date = date
-        self.type = type
-        self.message = message
-        self.stack = stack
-        self.threads = threads
-        self.binaryImages = binaryImages
-        self.meta = meta
-        self.wasTruncated = wasTruncated
-        self.context = context
-    }
-}
-
-@objc
-internal protocol DDCrashReportingPluginType: AnyObject {
-    func readPendingCrashReport(completion: (DDCrashReport?) -> Bool)
-    func inject(context: Data)
-}
-
-#endif
->>>>>>> 951b66fa
+}